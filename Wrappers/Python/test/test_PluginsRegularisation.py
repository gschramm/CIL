--- conflicted
+++ resolved
@@ -18,8 +18,6 @@
 import unittest
 import numpy 
 from cil.utilities import dataexample
-from cil.framework import ImageGeometry
-import matplotlib.pyplot as plt
 
 try:
     from ccpi.filters import regularisers
@@ -102,16 +100,4 @@
         reg = FGP_TV()
         out = reg.proximal(data, 1)
         outarr = out.as_array()
-<<<<<<< HEAD
-        numpy.testing.assert_almost_equal(outarr.imag, outarr.real)
-
-
-
-
-
-
-
-
-=======
-        np.testing.assert_almost_equal(outarr.imag, outarr.real)
->>>>>>> 3596e303
+        numpy.testing.assert_almost_equal(outarr.imag, outarr.real)