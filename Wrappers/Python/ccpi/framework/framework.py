# -*- coding: utf-8 -*-
#   This work is part of the Core Imaging Library developed by
#   Visual Analytics and Imaging System Group of the Science Technology
#   Facilities Council, STFC

#   Copyright 2018-2019 Edoardo Pasca

#   Licensed under the Apache License, Version 2.0 (the "License");
#   you may not use this file except in compliance with the License.
#   You may obtain a copy of the License at

#       http://www.apache.org/licenses/LICENSE-2.0

#   Unless required by applicable law or agreed to in writing, software
#   distributed under the License is distributed on an "AS IS" BASIS,
#   WITHOUT WARRANTIES OR CONDITIONS OF ANY KIND, either express or implied.
#   See the License for the specific language governing permissions and
#   limitations under the License.

from __future__ import absolute_import
from __future__ import division
from __future__ import print_function
from __future__ import unicode_literals

import numpy
import sys
from datetime import timedelta, datetime
import warnings
from functools import reduce
from numbers import Number


def find_key(dic, val):
    """return the key of dictionary dic given the value"""
    return [k for k, v in dic.items() if v == val][0]

def message(cls, msg, *args):
    msg = "{0}: " + msg
    for i in range(len(args)):
        msg += " {%d}" %(i+1)
    args = list(args)
    args.insert(0, cls.__name__ )
    
    return msg.format(*args )


class ImageGeometry(object):
    RANDOM = 'random'
    RANDOM_INT = 'random_int'
    CHANNEL = 'channel'
    ANGLE = 'angle'
    VERTICAL = 'vertical'
    HORIZONTAL_X = 'horizontal_x'
    HORIZONTAL_Y = 'horizontal_y'
    
    def __init__(self, 
                 voxel_num_x=0, 
                 voxel_num_y=0, 
                 voxel_num_z=0, 
                 voxel_size_x=1, 
                 voxel_size_y=1, 
                 voxel_size_z=1, 
                 center_x=0, 
                 center_y=0, 
                 center_z=0, 
                 channels=1):
        
        self.voxel_num_x = voxel_num_x
        self.voxel_num_y = voxel_num_y
        self.voxel_num_z = voxel_num_z
        self.voxel_size_x = voxel_size_x
        self.voxel_size_y = voxel_size_y
        self.voxel_size_z = voxel_size_z
        self.center_x = center_x
        self.center_y = center_y
        self.center_z = center_z  
        self.channels = channels
        
        # this is some code repetition
        if self.channels > 1:            
            if self.voxel_num_z>1:
                self.length = 4
                self.shape = (self.channels, self.voxel_num_z, self.voxel_num_y, self.voxel_num_x)
                dim_labels = [ImageGeometry.CHANNEL, ImageGeometry.VERTICAL,
                ImageGeometry.HORIZONTAL_Y, ImageGeometry.HORIZONTAL_X]
            else:
                self.length = 3
                self.shape = (self.channels, self.voxel_num_y, self.voxel_num_x)
                dim_labels = [ImageGeometry.CHANNEL, ImageGeometry.HORIZONTAL_Y, ImageGeometry.HORIZONTAL_X]
        else:
            if self.voxel_num_z>1:
                self.length = 3
                self.shape = (self.voxel_num_z, self.voxel_num_y, self.voxel_num_x)
                dim_labels = [ImageGeometry.VERTICAL, ImageGeometry.HORIZONTAL_Y,
                 ImageGeometry.HORIZONTAL_X]
            else:
                self.length = 2  
                self.shape = (self.voxel_num_y, self.voxel_num_x)
                dim_labels = [ImageGeometry.HORIZONTAL_Y, ImageGeometry.HORIZONTAL_X]
        
        self.dimension_labels = dim_labels
        
    def get_min_x(self):
        return self.center_x - 0.5*self.voxel_num_x*self.voxel_size_x
        
    def get_max_x(self):
        return self.center_x + 0.5*self.voxel_num_x*self.voxel_size_x
        
    def get_min_y(self):
        return self.center_y - 0.5*self.voxel_num_y*self.voxel_size_y
        
    def get_max_y(self):
        return self.center_y + 0.5*self.voxel_num_y*self.voxel_size_y
        
    def get_min_z(self):
        if not self.voxel_num_z == 0:
            return self.center_z - 0.5*self.voxel_num_z*self.voxel_size_z
        else:
            return 0
        
    def get_max_z(self):
        if not self.voxel_num_z == 0:
            return self.center_z + 0.5*self.voxel_num_z*self.voxel_size_z
        else:
            return 0
        
    def clone(self):
        '''returns a copy of ImageGeometry'''
        return ImageGeometry(
                            self.voxel_num_x, 
                            self.voxel_num_y, 
                            self.voxel_num_z, 
                            self.voxel_size_x, 
                            self.voxel_size_y, 
                            self.voxel_size_z, 
                            self.center_x, 
                            self.center_y, 
                            self.center_z, 
                            self.channels)
    def __str__ (self):
        repres = ""
        repres += "Number of channels: {0}\n".format(self.channels)
        repres += "voxel_num : x{0},y{1},z{2}\n".format(self.voxel_num_x, self.voxel_num_y, self.voxel_num_z)
        repres += "voxel_size : x{0},y{1},z{2}\n".format(self.voxel_size_x, self.voxel_size_y, self.voxel_size_z)
        repres += "center : x{0},y{1},z{2}\n".format(self.center_x, self.center_y, self.center_z)
        return repres
    def allocate(self, value=0, dimension_labels=None, **kwargs):
        '''allocates an ImageData according to the size expressed in the instance'''
        out = ImageData(geometry=self)
        if isinstance(value, Number):
            if value != 0:
                out += value
        else:
            if value == ImageGeometry.RANDOM:
                seed = kwargs.get('seed', None)
                if seed is not None:
                    numpy.random.seed(seed) 
                out.fill(numpy.random.random_sample(self.shape))
            elif value == ImageGeometry.RANDOM_INT:
                seed = kwargs.get('seed', None)
                if seed is not None:
                    numpy.random.seed(seed)
                max_value = kwargs.get('max_value', 100)
                out.fill(numpy.random.randint(max_value,size=self.shape))
            else:
                raise ValueError('Value {} unknown'.format(value))
        if dimension_labels is not None:
            if dimension_labels != self.dimension_labels:
                return out.subset(dimensions=dimension_labels)
        return out
    # The following methods return 2 members of the class, therefore I 
    # don't think we need to implement them. 
    # Additionally using __len__ is confusing as one would think this is 
    # an iterable. 
    #def __len__(self):
    #    '''returns the length of the geometry'''
    #    return self.length
    #def shape(self):
    #    '''Returns the shape of the array of the ImageData it describes'''
    #    return self.shape

class AcquisitionGeometry(object):
    RANDOM = 'random'
    RANDOM_INT = 'random_int'
    ANGLE_UNIT = 'angle_unit'
    DEGREE = 'degree'
    RADIAN = 'radian'
    CHANNEL = 'channel'
    ANGLE = 'angle'
    VERTICAL = 'vertical'
    HORIZONTAL = 'horizontal'
    def __init__(self, 
                 geom_type, 
                 dimension, 
                 angles, 
                 pixel_num_h=0, 
                 pixel_size_h=1, 
                 pixel_num_v=0, 
                 pixel_size_v=1, 
                 dist_source_center=None, 
                 dist_center_detector=None, 
                 channels=1,
                 **kwargs
                 ):
        """
        General inputs for standard type projection geometries
        detectorDomain or detectorpixelSize:
            If 2D
                If scalar: Width of detector or single detector pixel
                If 2-vec: Error
            If 3D
                If scalar: Width in both dimensions
                If 2-vec: Vertical then horizontal size
        grid
            If 2D
                If scalar: number of detectors
                If 2-vec: error
            If 3D
                If scalar: Square grid that size
                If 2-vec vertical then horizontal size
        cone or parallel
        2D or 3D
        parallel_parameters: ?
        cone_parameters:
            source_to_center_dist (if parallel: NaN)
            center_to_detector_dist (if parallel: NaN)
        standard or nonstandard (vec) geometry
        angles
        angles_format radians or degrees
        """
        self.geom_type = geom_type   # 'parallel' or 'cone'
        self.dimension = dimension # 2D or 3D
        self.angles = angles
        num_of_angles = len (angles)
        
        self.dist_source_center = dist_source_center
        self.dist_center_detector = dist_center_detector
        
        self.pixel_num_h = pixel_num_h
        self.pixel_size_h = pixel_size_h
        self.pixel_num_v = pixel_num_v
        self.pixel_size_v = pixel_size_v
        
        self.channels = channels
        self.angle_unit=kwargs.get(AcquisitionGeometry.ANGLE_UNIT, 
                               AcquisitionGeometry.DEGREE)
        if channels > 1:
            if pixel_num_v > 1:
                shape = (channels, num_of_angles , pixel_num_v, pixel_num_h)
                dim_labels = [AcquisitionGeometry.CHANNEL ,
                 AcquisitionGeometry.ANGLE , AcquisitionGeometry.VERTICAL ,
                 AcquisitionGeometry.HORIZONTAL]
            else:
                shape = (channels , num_of_angles, pixel_num_h)
                dim_labels = [AcquisitionGeometry.CHANNEL ,
                 AcquisitionGeometry.ANGLE, AcquisitionGeometry.HORIZONTAL]
        else:
            if pixel_num_v > 1:
                shape = (num_of_angles, pixel_num_v, pixel_num_h)
                dim_labels = [AcquisitionGeometry.ANGLE , AcquisitionGeometry.VERTICAL ,
                 AcquisitionGeometry.HORIZONTAL]
            else:
                shape = (num_of_angles, pixel_num_h)
                dim_labels = [AcquisitionGeometry.ANGLE, AcquisitionGeometry.HORIZONTAL]
        self.shape = shape

        self.dimension_labels = dim_labels
        
    def clone(self):
        '''returns a copy of the AcquisitionGeometry'''
        return AcquisitionGeometry(self.geom_type,
                                   self.dimension, 
                                   self.angles, 
                                   self.pixel_num_h, 
                                   self.pixel_size_h, 
                                   self.pixel_num_v, 
                                   self.pixel_size_v, 
                                   self.dist_source_center, 
                                   self.dist_center_detector, 
                                   self.channels)
        
    def __str__ (self):
        repres = ""
        repres += "Number of dimensions: {0}\n".format(self.dimension)
        repres += "angles: {0}\n".format(self.angles)
        repres += "voxel_num : h{0},v{1}\n".format(self.pixel_num_h, self.pixel_num_v)
        repres += "voxel size: h{0},v{1}\n".format(self.pixel_size_h, self.pixel_size_v)
        repres += "geometry type: {0}\n".format(self.geom_type)
        repres += "distance source-detector: {0}\n".format(self.dist_source_center)
        repres += "distance center-detector: {0}\n".format(self.dist_source_center)
        repres += "number of channels: {0}\n".format(self.channels)
        return repres
    def allocate(self, value=0, dimension_labels=None):
        '''allocates an AcquisitionData according to the size expressed in the instance'''
        out = AcquisitionData(geometry=self)
        if isinstance(value, Number):
            if value != 0:
                out += value
        else:
            if value == AcquisitionData.RANDOM:
                seed = kwargs.get('seed', None)
                if seed is not None:
                    numpy.random.seed(seed) 
                out.fill(numpy.random.random_sample(self.shape))
            elif value == AcquisitionData.RANDOM_INT:
                seed = kwargs.get('seed', None)
                if seed is not None:
                    numpy.random.seed(seed)
                max_value = kwargs.get('max_value', 100)
                out.fill(numpy.random.randint(max_value,size=self.shape))
            else:
                raise ValueError('Value {} unknown'.format(value))
        if dimension_labels is not None:
            if dimension_labels != self.dimension_labels:
                return out.subset(dimensions=dimension_labels)
        return out
    
class DataContainer(object):
    '''Generic class to hold data
    
    Data is currently held in a numpy arrays'''
    
    __container_priority__ = 1
    def __init__ (self, array, deep_copy=True, dimension_labels=None, 
                  **kwargs):
        '''Holds the data'''
        
        self.shape = numpy.shape(array)
        self.number_of_dimensions = len (self.shape)
        self.dimension_labels = {}
        self.geometry = None # Only relevant for AcquisitionData and ImageData
        
        if dimension_labels is not None and \
           len (dimension_labels) == self.number_of_dimensions:
            for i in range(self.number_of_dimensions):
                self.dimension_labels[i] = dimension_labels[i]
        else:
            for i in range(self.number_of_dimensions):
                self.dimension_labels[i] = 'dimension_{0:02}'.format(i)
        
        if type(array) == numpy.ndarray:
            if deep_copy:
                self.array = array.copy()
            else:
                self.array = array    
        else:
            raise TypeError('Array must be NumpyArray, passed {0}'\
                            .format(type(array)))
        
        # finally copy the geometry
        if 'geometry' in kwargs.keys():
            self.geometry = kwargs['geometry']
        else:
            # assume it is parallel beam
            pass
        
    def get_dimension_size(self, dimension_label):
        if dimension_label in self.dimension_labels.values():
            acq_size = -1
            for k,v in self.dimension_labels.items():
                if v == dimension_label:
                    acq_size = self.shape[k]
            return acq_size
        else:
            raise ValueError('Unknown dimension {0}. Should be one of'.format(dimension_label,
                             self.dimension_labels))
    def get_dimension_axis(self, dimension_label):
        if dimension_label in self.dimension_labels.values():
            for k,v in self.dimension_labels.items():
                if v == dimension_label:
                    return k
        else:
            raise ValueError('Unknown dimension {0}. Should be one of'.format(dimension_label,
                             self.dimension_labels.values()))
                        

    def as_array(self, dimensions=None):
        '''Returns the DataContainer as Numpy Array
        
        Returns the pointer to the array if dimensions is not set.
        If dimensions is set, it first creates a new DataContainer with the subset
        and then it returns the pointer to the array'''
        if dimensions is not None:
            return self.subset(dimensions).as_array()
        return self.array
    
    
    def subset(self, dimensions=None, **kw):
        '''Creates a DataContainer containing a subset of self according to the 
        labels in dimensions'''
        if dimensions is None:
            if kw == {}:
                return self.array.copy()
            else:
                reduced_dims = [v for k,v in self.dimension_labels.items()]
                for dim_l, dim_v in kw.items():
                    for k,v in self.dimension_labels.items():
                        if v == dim_l:
                            reduced_dims.pop(k)
                return self.subset(dimensions=reduced_dims, **kw)
        else:
            # check that all the requested dimensions are in the array
            # this is done by checking the dimension_labels
            proceed = True
            unknown_key = ''
            # axis_order contains the order of the axis that the user wants
            # in the output DataContainer
            axis_order = []
            if type(dimensions) == list:
                for dl in dimensions:
                    if dl not in self.dimension_labels.values():
                        proceed = False
                        unknown_key = dl
                        break
                    else:
                        axis_order.append(find_key(self.dimension_labels, dl))
                if not proceed:
                    raise KeyError('Subset error: Unknown key specified {0}'.format(dl))
                    
                # slice away the unwanted data from the array
                unwanted_dimensions = self.dimension_labels.copy()
                left_dimensions = []
                for ax in sorted(axis_order):
                    this_dimension = unwanted_dimensions.pop(ax)
                    left_dimensions.append(this_dimension)
                #print ("unwanted_dimensions {0}".format(unwanted_dimensions))
                #print ("left_dimensions {0}".format(left_dimensions))
                #new_shape = [self.shape[ax] for ax in axis_order]
                #print ("new_shape {0}".format(new_shape))
                command = "self.array["
                for i in range(self.number_of_dimensions):
                    if self.dimension_labels[i] in unwanted_dimensions.values():
                        value = 0
                        for k,v in kw.items():
                            if k == self.dimension_labels[i]:
                                value = v
                                
                        command = command + str(value)
                    else:
                        command = command + ":"
                    if i < self.number_of_dimensions -1:
                        command = command + ','
                command = command + ']'
                
                cleaned = eval(command)
                # cleaned has collapsed dimensions in the same order of
                # self.array, but we want it in the order stated in the 
                # "dimensions". 
                # create axes order for numpy.transpose
                axes = []
                for key in dimensions:
                    #print ("key {0}".format( key))
                    for i in range(len( left_dimensions )):
                        ld = left_dimensions[i]
                        #print ("ld {0}".format( ld))
                        if ld == key:
                            axes.append(i)
                #print ("axes {0}".format(axes))
                
                cleaned = numpy.transpose(cleaned, axes).copy()
                
                return type(self)(cleaned , True, dimensions)
    
    def fill(self, array, **dimension):
        '''fills the internal numpy array with the one provided'''
        if dimension == {}:
            if issubclass(type(array), DataContainer) or\
               issubclass(type(array), numpy.ndarray):
                if array.shape != self.shape:
                    raise ValueError('Cannot fill with the provided array.' + \
                                     'Expecting {0} got {1}'.format(
                                     self.shape,array.shape))
                if issubclass(type(array), DataContainer):
                    numpy.copyto(self.array, array.array)
                else:
                    #self.array[:] = array
                    numpy.copyto(self.array, array)
        else:
            
            command = 'self.array['
            i = 0
            for k,v in self.dimension_labels.items():
                for dim_label, dim_value in dimension.items():    
                    if dim_label == v:
                        command = command + str(dim_value)
                    else:
                        command = command + ":"
                if i < self.number_of_dimensions -1:
                    command = command + ','
                i += 1
            command = command + "] = array[:]" 
            exec(command)
            
        
    def check_dimensions(self, other):
        return self.shape == other.shape
    
    ## algebra 
    
    def __add__(self, other):
        return self.add(other)
    def __mul__(self, other):
        return self.multiply(other)
    def __sub__(self, other):
        return self.subtract(other)
    def __div__(self, other):
        return self.divide(other)
    def __truediv__(self, other):
        return self.divide(other)
    def __pow__(self, other):
        return self.power(other)
    
    
    
    # reverse operand
    def __radd__(self, other):
        return self + other
    # __radd__
    
    def __rsub__(self, other):
        return (-1 * self) + other
    # __rsub__
    
    def __rmul__(self, other):
        return self * other
    # __rmul__
    
    def __rdiv__(self, other):
        print ("call __rdiv__")
        return pow(self / other, -1)
    # __rdiv__
    def __rtruediv__(self, other):
        return self.__rdiv__(other)
    
    def __rpow__(self, other):
        if isinstance(other, (int, float)) :
            fother = numpy.ones(numpy.shape(self.array)) * other
            return type(self)(fother ** self.array , 
                           dimension_labels=self.dimension_labels,
                           geometry=self.geometry)
        elif issubclass(type(other), DataContainer):
            if self.check_dimensions(other):
                return type(self)(other.as_array() ** self.array , 
                           dimension_labels=self.dimension_labels,
                           geometry=self.geometry)
            else:
                raise ValueError('Dimensions do not match')
    # __rpow__
    
    # in-place arithmetic operators:
    # (+=, -=, *=, /= , //=,
    # must return self
    
    def __iadd__(self, other):
        kw = {'out':self}
        return self.add(other, **kw)
    
    def __imul__(self, other):
        kw = {'out':self}
        return self.multiply(other, **kw)
    
    def __isub__(self, other):
        kw = {'out':self}
        return self.subtract(other, **kw)
    
    def __idiv__(self, other):
        kw = {'out':self}
        return self.divide(other, **kw)
    
    def __itruediv__(self, other):
        kw = {'out':self}
        return self.divide(other, **kw)
    

    
    def __str__ (self, representation=False):
        repres = ""
        repres += "Number of dimensions: {0}\n".format(self.number_of_dimensions)
        repres += "Shape: {0}\n".format(self.shape)
        repres += "Axis labels: {0}\n".format(self.dimension_labels)
        if representation:
            repres += "Representation: \n{0}\n".format(self.array)
        return repres
    
    def clone(self):
        '''returns a copy of itself'''
        
        return type(self)(self.array, 
                          dimension_labels=self.dimension_labels,
                          deep_copy=True,
                          geometry=self.geometry )
    
    def get_data_axes_order(self,new_order=None):
        '''returns the axes label of self as a list
        
        if new_order is None returns the labels of the axes as a sorted-by-key list
        if new_order is a list of length number_of_dimensions, returns a list
        with the indices of the axes in new_order with respect to those in 
        self.dimension_labels: i.e.
          self.dimension_labels = {0:'horizontal',1:'vertical'}
          new_order = ['vertical','horizontal']
          returns [1,0]
        '''
        if new_order is None:
            
            axes_order = [i for i in range(len(self.shape))]
            for k,v in self.dimension_labels.items():
                axes_order[k] = v
            return axes_order
        else:
            if len(new_order) == self.number_of_dimensions:
                axes_order = [i for i in range(self.number_of_dimensions)]
                
                for i in range(len(self.shape)):
                    found = False
                    for k,v in self.dimension_labels.items():
                        if new_order[i] == v:
                            axes_order[i] = k
                            found = True
                    if not found:
                        raise ValueError('Axis label {0} not found.'.format(new_order[i]))
                return axes_order
            else:
                raise ValueError('Expecting {0} axes, got {2}'\
                                 .format(len(self.shape),len(new_order)))
        
                
    def copy(self):
        '''alias of clone'''    
        return self.clone()
    
    ## binary operations
            
    def pixel_wise_binary(self, pwop, x2, *args,  **kwargs):    
        out = kwargs.get('out', None)
        if out is None:
            if isinstance(x2, (int, float, complex)):
                out = pwop(self.as_array() , x2 , *args, **kwargs )
            elif isinstance(x2, (numpy.int, numpy.int8, numpy.int16, numpy.int32, numpy.int64,\
                                 numpy.float, numpy.float16, numpy.float32, numpy.float64, \
                                 numpy.complex)):
                out = pwop(self.as_array() , x2 , *args, **kwargs )
            elif issubclass(type(x2) , DataContainer):
                out = pwop(self.as_array() , x2.as_array() , *args, **kwargs )
            return type(self)(out,
                   deep_copy=False, 
                   dimension_labels=self.dimension_labels,
                   geometry=self.geometry)
            
        
        elif issubclass(type(out), DataContainer) and issubclass(type(x2), DataContainer):
            if self.check_dimensions(out) and self.check_dimensions(x2):
                kwargs['out'] = out.as_array()
                pwop(self.as_array(), x2.as_array(), *args, **kwargs )
                #return type(self)(out.as_array(),
                #       deep_copy=False, 
                #       dimension_labels=self.dimension_labels,
                #       geometry=self.geometry)
                return out
            else:
                raise ValueError(message(type(self),"Wrong size for data memory: ", out.shape,self.shape))
        elif issubclass(type(out), DataContainer) and isinstance(x2, (int,float,complex)):
            if self.check_dimensions(out):
                kwargs['out']=out.as_array()
                pwop(self.as_array(), x2, *args, **kwargs )
                return out
            else:
                raise ValueError(message(type(self),"Wrong size for data memory: ", out.shape,self.shape))
        elif issubclass(type(out), numpy.ndarray):
            if self.array.shape == out.shape and self.array.dtype == out.dtype:
                kwargs['out'] = out
                pwop(self.as_array(), x2, *args, **kwargs)
                #return type(self)(out,
                #       deep_copy=False, 
                #       dimension_labels=self.dimension_labels,
                #       geometry=self.geometry)
        else:
            raise ValueError (message(type(self),  "incompatible class:" , pwop.__name__, type(out)))
    
    def add(self, other, *args, **kwargs):
        if hasattr(other, '__container_priority__') and \
           self.__class__.__container_priority__ < other.__class__.__container_priority__:
            return other.add(self, *args, **kwargs)
        return self.pixel_wise_binary(numpy.add, other, *args, **kwargs)
    
    def subtract(self, other, *args, **kwargs):
        if hasattr(other, '__container_priority__') and \
           self.__class__.__container_priority__ < other.__class__.__container_priority__:
            return other.subtract(self, *args, **kwargs)
        return self.pixel_wise_binary(numpy.subtract, other, *args, **kwargs)

    def multiply(self, other, *args, **kwargs):
        if hasattr(other, '__container_priority__') and \
           self.__class__.__container_priority__ < other.__class__.__container_priority__:
            return other.multiply(self, *args, **kwargs)
        return self.pixel_wise_binary(numpy.multiply, other, *args, **kwargs)
    
    def divide(self, other, *args, **kwargs):
        if hasattr(other, '__container_priority__') and \
           self.__class__.__container_priority__ < other.__class__.__container_priority__:
            return other.divide(self, *args, **kwargs)
        return self.pixel_wise_binary(numpy.divide, other, *args, **kwargs)
    
    def power(self, other, *args, **kwargs):
        return self.pixel_wise_binary(numpy.power, other, *args, **kwargs)
    
    def maximum(self, x2, *args, **kwargs):
        return self.pixel_wise_binary(numpy.maximum, x2, *args, **kwargs)
    
    def minimum(self,x2, out=None, *args, **kwargs):
        return self.pixel_wise_binary(numpy.minimum, x2=x2, out=out, *args, **kwargs)

    
    ## unary operations
    def pixel_wise_unary(self, pwop, *args,  **kwargs):
        out = kwargs.get('out', None)
        if out is None:
            out = pwop(self.as_array() , *args, **kwargs )
            return type(self)(out,
                       deep_copy=False, 
                       dimension_labels=self.dimension_labels,
                       geometry=self.geometry)
        elif issubclass(type(out), DataContainer):
            if self.check_dimensions(out):
                kwargs['out'] = out.as_array()
                pwop(self.as_array(), *args, **kwargs )
            else:
                raise ValueError(message(type(self),"Wrong size for data memory: ", out.shape,self.shape))
        elif issubclass(type(out), numpy.ndarray):
            if self.array.shape == out.shape and self.array.dtype == out.dtype:
                kwargs['out'] = out
                pwop(self.as_array(), *args, **kwargs)
        else:
            raise ValueError (message(type(self),  "incompatible class:" , pwop.__name__, type(out)))
    
    def abs(self, *args,  **kwargs):
        return self.pixel_wise_unary(numpy.abs, *args,  **kwargs)
    
    def sign(self, *args,  **kwargs):
        return self.pixel_wise_unary(numpy.sign, *args,  **kwargs)
    
    def sqrt(self, *args,  **kwargs):
        return self.pixel_wise_unary(numpy.sqrt, *args,  **kwargs)

    def conjugate(self, *args,  **kwargs):
        return self.pixel_wise_unary(numpy.conjugate, *args,  **kwargs)
    #def __abs__(self):
    #    operation = FM.OPERATION.ABS
    #    return self.callFieldMath(operation, None, self.mask, self.maskOnValue)
    # __abs__
    
    ## reductions
    def sum(self, *args, **kwargs):
        return self.as_array().sum(*args, **kwargs)
    def squared_norm(self):
        '''return the squared euclidean norm of the DataContainer viewed as a vector'''
        #shape = self.shape
        #size = reduce(lambda x,y:x*y, shape, 1)
        #y = numpy.reshape(self.as_array(), (size, ))
        return self.dot(self.conjugate())
        #return self.dot(self)
    def norm(self):
        '''return the euclidean norm of the DataContainer viewed as a vector'''
        return numpy.sqrt(self.squared_norm())
    
    
    def dot(self, other, *args, **kwargs):
        '''return the inner product of 2 DataContainers viewed as vectors'''
        method = kwargs.get('method', 'reduce')
<<<<<<< HEAD
=======
        if method not in ['numpy','reduce']:
            raise ValueError('dot: specified method not valid. Expecting numpy or reduce got {} '.format(
                    method))
>>>>>>> d1fbb8b9
        if self.shape == other.shape:
            # return (self*other).sum()
            if method == 'numpy':
                return numpy.dot(self.as_array().ravel(), other.as_array())
            elif method == 'reduce':
                # see https://github.com/vais-ral/CCPi-Framework/pull/273
                # notice that Python seems to be smart enough to use
                # the appropriate type to hold the result of the reduction
                sf = reduce(lambda x,y: x + y[0]*y[1],
                            zip(self.as_array().ravel(),
                                other.as_array().ravel()),
                            0)
                return sf
        else:
<<<<<<< HEAD
            raise ValueError('Shapes are not aligned: {} != {}'.format(self.shape, other.shape))    
    
    
=======
            raise ValueError('Shapes are not aligned: {} != {}'.format(self.shape, other.shape))
   
>>>>>>> d1fbb8b9
    
    
    
class ImageData(DataContainer):
    '''DataContainer for holding 2D or 3D DataContainer'''
    __container_priority__ = 1
    
    
    def __init__(self, 
                 array = None, 
                 deep_copy=False, 
                 dimension_labels=None, 
                 **kwargs):
        
        self.geometry = kwargs.get('geometry', None)
        if array is None:
            if self.geometry is not None:
                shape, dimension_labels = self.get_shape_labels(self.geometry)
                    
                array = numpy.zeros( shape , dtype=numpy.float32) 
                super(ImageData, self).__init__(array, deep_copy,
                                 dimension_labels, **kwargs)
                
            else:
                raise ValueError('Please pass either a DataContainer, ' +\
                                 'a numpy array or a geometry')
        else:
            if self.geometry is not None:
                shape, labels = self.get_shape_labels(self.geometry, dimension_labels)
                if array.shape != shape:
                    raise ValueError('Shape mismatch {} {}'.format(shape, array.shape))
            
            if issubclass(type(array) , DataContainer):
                # if the array is a DataContainer get the info from there
                if not ( array.number_of_dimensions == 2 or \
                         array.number_of_dimensions == 3 or \
                         array.number_of_dimensions == 4):
                    raise ValueError('Number of dimensions are not 2 or 3 or 4: {0}'\
                                     .format(array.number_of_dimensions))
                
                #DataContainer.__init__(self, array.as_array(), deep_copy,
                #                 array.dimension_labels, **kwargs)
                super(ImageData, self).__init__(array.as_array(), deep_copy,
                                 array.dimension_labels, **kwargs)
            elif issubclass(type(array) , numpy.ndarray):
                if not ( array.ndim == 2 or array.ndim == 3 or array.ndim == 4 ):
                    raise ValueError(
                            'Number of dimensions are not 2 or 3 or 4 : {0}'\
                            .format(array.ndim))
                    
                if dimension_labels is None:
                    if array.ndim == 4:
                        dimension_labels = [ImageGeometry.CHANNEL, 
                                            ImageGeometry.VERTICAL,
                                            ImageGeometry.HORIZONTAL_Y,
                                            ImageGeometry.HORIZONTAL_X]
                    elif array.ndim == 3:
                        dimension_labels = [ImageGeometry.VERTICAL,
                                            ImageGeometry.HORIZONTAL_Y,
                                            ImageGeometry.HORIZONTAL_X]
                    else:
                        dimension_labels = [ ImageGeometry.HORIZONTAL_Y,
                                             ImageGeometry.HORIZONTAL_X]   
                
                #DataContainer.__init__(self, array, deep_copy, dimension_labels, **kwargs)
                super(ImageData, self).__init__(array, deep_copy, 
                     dimension_labels, **kwargs)
       
        # load metadata from kwargs if present
        for key, value in kwargs.items():
            if (type(value) == list or type(value) == tuple) and \
                ( len (value) == 3 and len (value) == 2) :
                    if key == 'origin' :    
                        self.origin = value
                    if key == 'spacing' :
                        self.spacing = value
                        
        def subset(self, dimensions=None, **kw):
            # FIXME: this is clearly not rigth
            # it should be something like 
            # out = DataContainer.subset(self, dimensions, **kw)
            # followed by regeneration of the proper geometry. 
            out = super(ImageData, self).subset(dimensions, **kw)
            #out.geometry = self.recalculate_geometry(dimensions , **kw)
            out.geometry = self.geometry
            return out

    def get_shape_labels(self, geometry, dimension_labels=None):
        channels  = geometry.channels
        horiz_x   = geometry.voxel_num_x
        horiz_y   = geometry.voxel_num_y
        vert      = 1 if geometry.voxel_num_z is None\
                      else geometry.voxel_num_z # this should be 1 for 2D
        if dimension_labels is None:
            if channels > 1:
                if vert > 1:
                    shape = (channels, vert, horiz_y, horiz_x)
                    dim_labels = [ImageGeometry.CHANNEL, 
                                  ImageGeometry.VERTICAL,
                                  ImageGeometry.HORIZONTAL_Y,
                                  ImageGeometry.HORIZONTAL_X]
                else:
                    shape = (channels , horiz_y, horiz_x)
                    dim_labels = [ImageGeometry.CHANNEL,
                                  ImageGeometry.HORIZONTAL_Y,
                                  ImageGeometry.HORIZONTAL_X]
            else:
                if vert > 1:
                    shape = (vert, horiz_y, horiz_x)
                    dim_labels = [ImageGeometry.VERTICAL,
                                  ImageGeometry.HORIZONTAL_Y,
                                  ImageGeometry.HORIZONTAL_X]
                else:
                    shape = (horiz_y, horiz_x)
                    dim_labels = [ImageGeometry.HORIZONTAL_Y,
                                  ImageGeometry.HORIZONTAL_X]
            dimension_labels = dim_labels
        else:
            shape = []
            for i in range(len(dimension_labels)):
                dim = dimension_labels[i]
                if dim == ImageGeometry.CHANNEL:
                    shape.append(channels)
                elif dim == ImageGeometry.HORIZONTAL_Y:
                    shape.append(horiz_y)
                elif dim == ImageGeometry.VERTICAL:
                    shape.append(vert)
                elif dim == ImageGeometry.HORIZONTAL_X:
                    shape.append(horiz_x)
            if len(shape) != len(dimension_labels):
                raise ValueError('Missing {0} axes {1} shape {2}'.format(
                        len(dimension_labels) - len(shape), dimension_labels, shape))
            shape = tuple(shape)
            
        return (shape, dimension_labels)
                            

class AcquisitionData(DataContainer):
    '''DataContainer for holding 2D or 3D sinogram'''
    __container_priority__ = 1
    
    
    def __init__(self, 
                 array = None, 
                 deep_copy=True, 
                 dimension_labels=None, 
                 **kwargs):
        self.geometry = kwargs.get('geometry', None)
        if array is None:
            if 'geometry' in kwargs.keys():
                geometry      = kwargs['geometry']
                self.geometry = geometry
                
                shape, dimension_labels = self.get_shape_labels(geometry, dimension_labels)
                
                    
                array = numpy.zeros( shape , dtype=numpy.float32) 
                super(AcquisitionData, self).__init__(array, deep_copy,
                                 dimension_labels, **kwargs)
        else:
            if self.geometry is not None:
                shape, labels = self.get_shape_labels(self.geometry, dimension_labels)
                if array.shape != shape:
                    raise ValueError('Shape mismatch {} {}'.format(shape, array.shape))
                    
            if issubclass(type(array) ,DataContainer):
                # if the array is a DataContainer get the info from there
                if not ( array.number_of_dimensions == 2 or \
                         array.number_of_dimensions == 3 or \
                         array.number_of_dimensions == 4):
                    raise ValueError('Number of dimensions are not 2 or 3 or 4: {0}'\
                                     .format(array.number_of_dimensions))
                
                #DataContainer.__init__(self, array.as_array(), deep_copy,
                #                 array.dimension_labels, **kwargs)
                super(AcquisitionData, self).__init__(array.as_array(), deep_copy,
                                 array.dimension_labels, **kwargs)
            elif issubclass(type(array) ,numpy.ndarray):
                if not ( array.ndim == 2 or array.ndim == 3 or array.ndim == 4 ):
                    raise ValueError(
                            'Number of dimensions are not 2 or 3 or 4 : {0}'\
                            .format(array.ndim))
                    
                if dimension_labels is None:
                    if array.ndim == 4:
                        dimension_labels = [AcquisitionGeometry.CHANNEL,
                                            AcquisitionGeometry.ANGLE,
                                            AcquisitionGeometry.VERTICAL,
                                            AcquisitionGeometry.HORIZONTAL]
                    elif array.ndim == 3:
                        dimension_labels = [AcquisitionGeometry.ANGLE,
                                            AcquisitionGeometry.VERTICAL,
                                            AcquisitionGeometry.HORIZONTAL]
                    else:
                        dimension_labels = [AcquisitionGeometry.ANGLE,
                                            AcquisitionGeometry.HORIZONTAL]

                super(AcquisitionData, self).__init__(array, deep_copy, 
                     dimension_labels, **kwargs)
                
    def get_shape_labels(self, geometry, dimension_labels=None):
        channels      = geometry.channels
        horiz         = geometry.pixel_num_h
        vert          = geometry.pixel_num_v
        angles        = geometry.angles
        num_of_angles = numpy.shape(angles)[0]
        
        if dimension_labels is None:
            if channels > 1:
                if vert > 1:
                    shape = (channels, num_of_angles , vert, horiz)
                    dim_labels = [AcquisitionGeometry.CHANNEL,
                                  AcquisitionGeometry.ANGLE,
                                  AcquisitionGeometry.VERTICAL,
                                  AcquisitionGeometry.HORIZONTAL]
                else:
                    shape = (channels , num_of_angles, horiz)
                    dim_labels = [AcquisitionGeometry.CHANNEL,
                                  AcquisitionGeometry.ANGLE,
                                  AcquisitionGeometry.HORIZONTAL]
            else:
                if vert > 1:
                    shape = (num_of_angles, vert, horiz)
                    dim_labels = [AcquisitionGeometry.ANGLE,
                                  AcquisitionGeometry.VERTICAL,
                                  AcquisitionGeometry.HORIZONTAL
                                  ]
                else:
                    shape = (num_of_angles, horiz)
                    dim_labels = [AcquisitionGeometry.ANGLE,
                                  AcquisitionGeometry.HORIZONTAL
                                  ]
            
            dimension_labels = dim_labels
        else:
            shape = []
            for i in range(len(dimension_labels)):
                dim = dimension_labels[i]
                
                if dim == AcquisitionGeometry.CHANNEL:
                    shape.append(channels)
                elif dim == AcquisitionGeometry.ANGLE:
                    shape.append(num_of_angles)
                elif dim == AcquisitionGeometry.VERTICAL:
                    shape.append(vert)
                elif dim == AcquisitionGeometry.HORIZONTAL:
                    shape.append(horiz)
            if len(shape) != len(dimension_labels):
                raise ValueError('Missing {0} axes.\nExpected{1} got {2}'\
                    .format(
                        len(dimension_labels) - len(shape),
                        dimension_labels, shape) 
                    )
            shape = tuple(shape)
        return (shape, dimension_labels)
    
                
            
class DataProcessor(object):
    
    '''Defines a generic DataContainer processor
    
    accepts DataContainer as inputs and 
    outputs DataContainer
    additional attributes can be defined with __setattr__
    '''
    
    def __init__(self, **attributes):
        if not 'store_output' in attributes.keys():
            attributes['store_output'] = True
            attributes['output'] = False
            attributes['runTime'] = -1
            attributes['mTime'] = datetime.now()
            attributes['input'] = None
        for key, value in attributes.items():
            self.__dict__[key] = value
        
    
    def __setattr__(self, name, value):
        if name == 'input':
            self.set_input(value)
        elif name in self.__dict__.keys():
            self.__dict__[name] = value
            self.__dict__['mTime'] = datetime.now()
        else:
            raise KeyError('Attribute {0} not found'.format(name))
        #pass
    
    def set_input(self, dataset):
        if issubclass(type(dataset), DataContainer):
            if self.check_input(dataset):
                self.__dict__['input'] = dataset
        else:
            raise TypeError("Input type mismatch: got {0} expecting {1}"\
                            .format(type(dataset), DataContainer))
    
    def check_input(self, dataset):
        '''Checks parameters of the input DataContainer
        
        Should raise an Error if the DataContainer does not match expectation, e.g.
        if the expected input DataContainer is 3D and the Processor expects 2D.
        '''
        raise NotImplementedError('Implement basic checks for input DataContainer')
        
    def get_output(self, out=None):
        
        for k,v in self.__dict__.items():
            if v is None and k != 'output':
                raise ValueError('Key {0} is None'.format(k))
        shouldRun = False
        if self.runTime == -1:
            shouldRun = True
        elif self.mTime > self.runTime:
            shouldRun = True
            
        # CHECK this
        if self.store_output and shouldRun:
            self.runTime = datetime.now()
            try:
                self.output = self.process(out=out)
                return self.output
            except TypeError as te:
                self.output = self.process()
                return self.output
        self.runTime = datetime.now()
        try:
            return self.process(out=out)
        except TypeError as te:
            return self.process()
            
    
    def set_input_processor(self, processor):
        if issubclass(type(processor), DataProcessor):
            self.__dict__['input'] = processor
        else:
            raise TypeError("Input type mismatch: got {0} expecting {1}"\
                            .format(type(processor), DataProcessor))
        
    def get_input(self):
        '''returns the input DataContainer
        
        It is useful in the case the user has provided a DataProcessor as
        input
        '''
        if issubclass(type(self.input), DataProcessor):
            dsi = self.input.get_output()
        else:
            dsi = self.input
        return dsi
        
    def process(self, out=None):
        raise NotImplementedError('process must be implemented')
        
    
    

class DataProcessor23D(DataProcessor):
    '''Regularizers DataProcessor
    '''
            
    def check_input(self, dataset):
        '''Checks number of dimensions input DataContainer
        
        Expected input is 2D or 3D
        '''
        if dataset.number_of_dimensions == 2 or \
           dataset.number_of_dimensions == 3:
               return True
        else:
            raise ValueError("Expected input dimensions is 2 or 3, got {0}"\
                             .format(dataset.number_of_dimensions))
    
###### Example of DataProcessors

class AX(DataProcessor):
    '''Example DataProcessor
    The AXPY routines perform a vector multiplication operation defined as

    y := a*x
    where:

    a is a scalar

    x a DataContainer.
    '''
    
    def __init__(self):
        kwargs = {'scalar':None, 
                  'input':None, 
                  }
        
        #DataProcessor.__init__(self, **kwargs)
        super(AX, self).__init__(**kwargs)
    
    def check_input(self, dataset):
        return True
        
    def process(self, out=None):
        
        dsi = self.get_input()
        a = self.scalar
        if out is None:
            y = DataContainer( a * dsi.as_array() , True, 
                        dimension_labels=dsi.dimension_labels )
            #self.setParameter(output_dataset=y)
            return y
        else:
            out.fill(a * dsi.as_array())
    

###### Example of DataProcessors

class CastDataContainer(DataProcessor):
    '''Example DataProcessor
    Cast a DataContainer array to a different type.

    y := a*x
    where:

    a is a scalar

    x a DataContainer.
    '''
    
    def __init__(self, dtype=None):
        kwargs = {'dtype':dtype, 
                  'input':None, 
                  }
        
        #DataProcessor.__init__(self, **kwargs)
        super(CastDataContainer, self).__init__(**kwargs)
    
    def check_input(self, dataset):
        return True
        
    def process(self, out=None):
        
        dsi = self.get_input()
        dtype = self.dtype
        if out is None:
            y = numpy.asarray(dsi.as_array(), dtype=dtype)
            
            return type(dsi)(numpy.asarray(dsi.as_array(), dtype=dtype),
                                dimension_labels=dsi.dimension_labels )
        else:
            out.fill(numpy.asarray(dsi.as_array(), dtype=dtype))
    
        
        
    
    
class PixelByPixelDataProcessor(DataProcessor):
    '''Example DataProcessor
    
    This processor applies a python function to each pixel of the DataContainer
    
    f is a python function

    x a DataSet.
    '''
    
    def __init__(self):
        kwargs = {'pyfunc':None, 
                  'input':None, 
                  }
        #DataProcessor.__init__(self, **kwargs)
        super(PixelByPixelDataProcessor, self).__init__(**kwargs)
        
    def check_input(self, dataset):
        return True
    
    def process(self, out=None):
        
        pyfunc = self.pyfunc
        dsi = self.get_input()
        
        eval_func = numpy.frompyfunc(pyfunc,1,1)

        
        y = DataContainer( eval_func( dsi.as_array() ) , True, 
                    dimension_labels=dsi.dimension_labels )
        return y
    

        
        
if __name__ == '__main__':
    shape = (2,3,4,5)
    size = shape[0]
    for i in range(1, len(shape)):
        size = size * shape[i]
    #print("a refcount " , sys.getrefcount(a))
    a = numpy.asarray([i for i in range( size )])
    print("a refcount " , sys.getrefcount(a))
    a = numpy.reshape(a, shape)
    print("a refcount " , sys.getrefcount(a))
    ds = DataContainer(a, False, ['X', 'Y','Z' ,'W'])
    print("a refcount " , sys.getrefcount(a))
    print ("ds label {0}".format(ds.dimension_labels))
    subset = ['W' ,'X']
    b = ds.subset( subset )
    print("a refcount " , sys.getrefcount(a))
    print ("b label {0} shape {1}".format(b.dimension_labels, 
           numpy.shape(b.as_array())))
    c = ds.subset(['Z','W','X'])
    print("a refcount " , sys.getrefcount(a))
    
    # Create a ImageData sharing the array with c
    volume0 = ImageData(c.as_array(), False, dimensions = c.dimension_labels)
    volume1 = ImageData(c, False)
    
    print ("volume0 {0} volume1 {1}".format(id(volume0.array),
           id(volume1.array)))
    
    # Create a ImageData copying the array from c
    volume2 = ImageData(c.as_array(), dimensions = c.dimension_labels)
    volume3 = ImageData(c)
    
    print ("volume2 {0} volume3 {1}".format(id(volume2.array),
           id(volume3.array)))
        
    # single number DataSet
    sn = DataContainer(numpy.asarray([1]))
    
    ax = AX()
    ax.scalar = 2
    ax.set_input(c)
    #ax.apply()
    print ("ax  in {0} out {1}".format(c.as_array().flatten(),
           ax.get_output().as_array().flatten()))
    
    cast = CastDataContainer(dtype=numpy.float32)
    cast.set_input(c)
    out = cast.get_output()
    out *= 0 
    axm = AX()
    axm.scalar = 0.5
    axm.set_input_processor(cast)
    axm.get_output(out)
    #axm.apply()
    print ("axm in {0} out {1}".format(c.as_array(), axm.get_output().as_array()))
    
    # check out in DataSetProcessor
   #a = numpy.asarray([i for i in range( size )])
    
        
    # create a PixelByPixelDataProcessor
    
    #define a python function which will take only one input (the pixel value)
    pyfunc = lambda x: -x if x > 20 else x
    clip = PixelByPixelDataProcessor()
    clip.pyfunc = pyfunc 
    clip.set_input(c)    
    #clip.apply()
    
    print ("clip in {0} out {1}".format(c.as_array(), clip.get_output().as_array()))
    
    #dsp = DataProcessor()
    #dsp.set_input(ds)
    #dsp.input = a
    # pipeline

    chain = AX()
    chain.scalar = 0.5
    chain.set_input_processor(ax)
    print ("chain in {0} out {1}".format(ax.get_output().as_array(), chain.get_output().as_array()))
    
    # testing arithmetic operations
    
    print (b)
    print ((b+1))
    print ((1+b))
    
    print (b)
    print ((b*2))
    
    print (b)
    print ((2*b))
    
    print (b)
    print ((b/2))
    
    print (b)
    print ((2/b))
    
    print (b)
    print ((b**2))
    
    print (b)
    print ((2**b))
    
    print (type(volume3 + 2))
    
    s = [i for i in range(3 * 4 * 4)]
    s = numpy.reshape(numpy.asarray(s), (3,4,4))
    sino = AcquisitionData( s )
    
    shape = (4,3,2)
    a = [i for i in range(2*3*4)]
    a = numpy.asarray(a)
    a = numpy.reshape(a, shape)
    print (numpy.shape(a))
    ds = DataContainer(a, True, ['X', 'Y','Z'])
    # this means that I expect the X to be of length 2 ,
    # y of length 3 and z of length 4
    subset = ['Y' ,'Z']
    b0 = ds.subset( subset )
    print ("shape b 3,2? {0}".format(numpy.shape(b0.as_array())))
    # expectation on b is that it is 
    # 3x2 cut at z = 0
    
    subset = ['X' ,'Y']
    b1 = ds.subset( subset , Z=1)
    print ("shape b 2,3? {0}".format(numpy.shape(b1.as_array())))
    
    

    # create VolumeData from geometry
    vgeometry = ImageGeometry(voxel_num_x=2, voxel_num_y=3, channels=2)
    vol = ImageData(geometry=vgeometry)
    
    sgeometry = AcquisitionGeometry(dimension=2, angles=numpy.linspace(0, 180, num=20), 
                                       geom_type='parallel', pixel_num_v=3,
                                       pixel_num_h=5 , channels=2)
    sino = AcquisitionData(geometry=sgeometry)
    sino2 = sino.clone()
    
    a0 = numpy.asarray([i for i in range(2*3*4)])
    a1 = numpy.asarray([2*i for i in range(2*3*4)])
    
            
    ds0 = DataContainer(numpy.reshape(a0,(2,3,4)))
    ds1 = DataContainer(numpy.reshape(a1,(2,3,4)))
    
    numpy.testing.assert_equal(ds0.dot(ds1), a0.dot(a1))
    
    a2 = numpy.asarray([2*i for i in range(2*3*5)])
    ds2 = DataContainer(numpy.reshape(a2,(2,3,5)))
    
#    # it should fail if the shape is wrong
#    try:
#        ds2.dot(ds0)
#        self.assertTrue(False)
#    except ValueError as ve:
#        self.assertTrue(True)
    <|MERGE_RESOLUTION|>--- conflicted
+++ resolved
@@ -767,12 +767,11 @@
     def dot(self, other, *args, **kwargs):
         '''return the inner product of 2 DataContainers viewed as vectors'''
         method = kwargs.get('method', 'reduce')
-<<<<<<< HEAD
-=======
+
         if method not in ['numpy','reduce']:
             raise ValueError('dot: specified method not valid. Expecting numpy or reduce got {} '.format(
                     method))
->>>>>>> d1fbb8b9
+
         if self.shape == other.shape:
             # return (self*other).sum()
             if method == 'numpy':
@@ -787,14 +786,9 @@
                             0)
                 return sf
         else:
-<<<<<<< HEAD
-            raise ValueError('Shapes are not aligned: {} != {}'.format(self.shape, other.shape))    
-    
-    
-=======
             raise ValueError('Shapes are not aligned: {} != {}'.format(self.shape, other.shape))
    
->>>>>>> d1fbb8b9
+
     
     
     
