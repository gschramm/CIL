# -*- coding: utf-8 -*-
#  CCP in Tomographic Imaging (CCPi) Core Imaging Library (CIL).

#   Copyright 2017 UKRI-STFC
#   Copyright 2017 University of Manchester

#   Licensed under the Apache License, Version 2.0 (the "License");
#   you may not use this file except in compliance with the License.
#   You may obtain a copy of the License at

#   http://www.apache.org/licenses/LICENSE-2.0

#   Unless required by applicable law or agreed to in writing, software
#   distributed under the License is distributed on an "AS IS" BASIS,
#   WITHOUT WARRANTIES OR CONDITIONS OF ANY KIND, either express or implied.
#   See the License for the specific language governing permissions and
#   limitations under the License.
from __future__ import absolute_import
from __future__ import division
from __future__ import print_function

import numpy
import sys
from datetime import timedelta, datetime
import warnings
from functools import reduce
from numbers import Number
import ctypes, platform
from ccpi.utilities import NUM_THREADS

# dll = os.path.abspath(os.path.join( 
#          os.path.abspath(os.path.dirname(__file__)),
#          'libfdiff.dll')
# )

# check for the extension
if platform.system() == 'Linux':
    dll = 'libcilacc.so'
elif platform.system() == 'Windows':
    dll = 'cilacc.dll'
elif platform.system() == 'Darwin':
    dll = 'libcilacc.dylib'
else:
    raise ValueError('Not supported platform, ', platform.system())

#print ("dll location", dll)
cilacc = ctypes.cdll.LoadLibrary(dll)

#default nThreads
# import multiprocessing
# cpus = multiprocessing.cpu_count()
# NUM_THREADS = max(int(cpus/2),1)


def find_key(dic, val):
    """return the key of dictionary dic given the value"""
    return [k for k, v in dic.items() if v == val][0]

def message(cls, msg, *args):
    msg = "{0}: " + msg
    for i in range(len(args)):
        msg += " {%d}" %(i+1)
    args = list(args)
    args.insert(0, cls.__name__ )
    
    return msg.format(*args )


class ImageGeometry(object):
    RANDOM = 'random'
    RANDOM_INT = 'random_int'
    CHANNEL = 'channel'
    VERTICAL = 'vertical'
    HORIZONTAL_X = 'horizontal_x'
    HORIZONTAL_Y = 'horizontal_y'
    
    def __init__(self, 
                 voxel_num_x=0, 
                 voxel_num_y=0, 
                 voxel_num_z=0, 
                 voxel_size_x=1, 
                 voxel_size_y=1, 
                 voxel_size_z=1, 
                 center_x=0, 
                 center_y=0, 
                 center_z=0, 
                 channels=1, 
                 **kwargs):
        
        self.voxel_num_x = voxel_num_x
        self.voxel_num_y = voxel_num_y
        self.voxel_num_z = voxel_num_z
        self.voxel_size_x = voxel_size_x
        self.voxel_size_y = voxel_size_y
        self.voxel_size_z = voxel_size_z
        self.center_x = center_x
        self.center_y = center_y
        self.center_z = center_z  
        self.channels = channels
        
        # this is some code repetition
        if self.channels > 1:            
            if self.voxel_num_z>1:
                self.length = 4
                shape = (self.channels, self.voxel_num_z, self.voxel_num_y, self.voxel_num_x)
                dim_labels = [ImageGeometry.CHANNEL, ImageGeometry.VERTICAL,
                ImageGeometry.HORIZONTAL_Y, ImageGeometry.HORIZONTAL_X]
            else:
                self.length = 3
                shape = (self.channels, self.voxel_num_y, self.voxel_num_x)
                dim_labels = [ImageGeometry.CHANNEL, ImageGeometry.HORIZONTAL_Y, ImageGeometry.HORIZONTAL_X]
        else:
            if self.voxel_num_z>1:
                self.length = 3
                shape = (self.voxel_num_z, self.voxel_num_y, self.voxel_num_x)
                dim_labels = [ImageGeometry.VERTICAL, ImageGeometry.HORIZONTAL_Y,
                 ImageGeometry.HORIZONTAL_X]
            else:
                self.length = 2  
                shape = (self.voxel_num_y, self.voxel_num_x)
                dim_labels = [ImageGeometry.HORIZONTAL_Y, ImageGeometry.HORIZONTAL_X]
        
        labels = kwargs.get('dimension_labels', None)
        if labels is None:
            self.shape = shape
            self.dimension_labels = dim_labels
        else:
            if labels is not None:
                allowed_labels = [ImageGeometry.CHANNEL, ImageGeometry.VERTICAL,
                                  ImageGeometry.HORIZONTAL_Y, ImageGeometry.HORIZONTAL_X]
                if not reduce(lambda x,y: (y in allowed_labels) and x, labels , True):
                    raise ValueError('Requested axis are not possible. Expected {},\ngot {}'.format(
                                    allowed_labels,labels))
            order = self.get_order_by_label(labels, dim_labels)
            if order != [i for i in range(len(dim_labels))]:
                # resort
                self.shape = tuple([shape[i] for i in order])
            else:
                self.shape = shape
            self.dimension_labels = labels
                
    def get_order_by_label(self, dimension_labels, default_dimension_labels):
        order = []
        for i, el in enumerate(dimension_labels):
            for j, ek in enumerate(default_dimension_labels):
                if el == ek:
                    order.append(j)
                    break
        return order

        
    def get_min_x(self):
        return self.center_x - 0.5*self.voxel_num_x*self.voxel_size_x
        
    def get_max_x(self):
        return self.center_x + 0.5*self.voxel_num_x*self.voxel_size_x
        
    def get_min_y(self):
        return self.center_y - 0.5*self.voxel_num_y*self.voxel_size_y
        
    def get_max_y(self):
        return self.center_y + 0.5*self.voxel_num_y*self.voxel_size_y
        
    def get_min_z(self):
        if not self.voxel_num_z == 0:
            return self.center_z - 0.5*self.voxel_num_z*self.voxel_size_z
        else:
            return 0
        
    def get_max_z(self):
        if not self.voxel_num_z == 0:
            return self.center_z + 0.5*self.voxel_num_z*self.voxel_size_z
        else:
            return 0
        
    def clone(self):
        '''returns a copy of ImageGeometry'''
        return ImageGeometry(
                            self.voxel_num_x, 
                            self.voxel_num_y, 
                            self.voxel_num_z, 
                            self.voxel_size_x, 
                            self.voxel_size_y, 
                            self.voxel_size_z, 
                            self.center_x, 
                            self.center_y, 
                            self.center_z, 
                            self.channels,
                            dimension_labels=self.dimension_labels)
    def copy(self):
        '''alias of clone'''
        return self.clone()
    def __str__ (self):
        repres = ""
        repres += "Number of channels: {0}\n".format(self.channels)
        repres += "voxel_num : x{0},y{1},z{2}\n".format(self.voxel_num_x, self.voxel_num_y, self.voxel_num_z)
        repres += "voxel_size : x{0},y{1},z{2}\n".format(self.voxel_size_x, self.voxel_size_y, self.voxel_size_z)
        repres += "center : x{0},y{1},z{2}\n".format(self.center_x, self.center_y, self.center_z)
        return repres
    def allocate(self, value=0, dimension_labels=None, **kwargs):
        '''allocates an ImageData according to the size expressed in the instance'''
        if value == 'random_int':
            dtype = kwargs.get('dtype', numpy.int32)
            if dtype not in [numpy.int, numpy.int8, numpy.int16, numpy.int32, numpy.int64]:
                raise ValueError('Expecting int type, got {}'.format(dtype))
        else:
            dtype = kwargs.get('dtype', numpy.float32)
        if dimension_labels is None:
            out = ImageData(geometry=self, dimension_labels=self.dimension_labels, 
                            dtype=dtype, 
                            suppress_warning=True)
        else:
            out = ImageData(geometry=self, dimension_labels=dimension_labels,
                            dtype=dtype, 
                            suppress_warning=True)
        if isinstance(value, Number):
            # it's created empty, so we make it 0
            out.array.fill(value)
        else:
            if value == ImageGeometry.RANDOM:
                seed = kwargs.get('seed', None)
                if seed is not None:
                    numpy.random.seed(seed)
                if dtype in [ numpy.complex , numpy.complex64 , numpy.complex128 ] :
                    r = numpy.random.random_sample(self.shape) + 1j * numpy.random.random_sample(self.shape)
                    out.fill(r)
                else: 
                    out.fill(numpy.random.random_sample(self.shape))
            elif value == ImageGeometry.RANDOM_INT:
                seed = kwargs.get('seed', None)
                if seed is not None:
                    numpy.random.seed(seed)
                max_value = kwargs.get('max_value', 100)
                out.fill(numpy.random.randint(max_value,size=self.shape, dtype=dtype))
            elif value is None:
                pass
            else:
                raise ValueError('Value {} unknown'.format(value))

        return out
    # The following methods return 2 members of the class, therefore I 
    # don't think we need to implement them. 
    # Additionally using __len__ is confusing as one would think this is 
    # an iterable. 
    #def __len__(self):
    #    '''returns the length of the geometry'''
    #    return self.length
    #def shape(self):
    #    '''Returns the shape of the array of the ImageData it describes'''
    #    return self.shape

class AcquisitionGeometry(object):
    RANDOM = 'random'
    RANDOM_INT = 'random_int'
    ANGLE_UNIT = 'angle_unit'
    DEGREE = 'degree'
    RADIAN = 'radian'
    CHANNEL = 'channel'
    ANGLE = 'angle'
    VERTICAL = 'vertical'
    HORIZONTAL = 'horizontal'
    def __init__(self, 
                 geom_type, 
                 dimension=None, 
                 angles=None, 
                 pixel_num_h=0, 
                 pixel_size_h=1, 
                 pixel_num_v=0, 
                 pixel_size_v=1, 
                 dist_source_center=None, 
                 dist_center_detector=None, 
                 channels=1,
                 **kwargs
                 ):
        """
        General inputs for standard type projection geometries
        detectorDomain or detectorpixelSize:
            If 2D
                If scalar: Width of detector or single detector pixel
                If 2-vec: Error
            If 3D
                If scalar: Width in both dimensions
                If 2-vec: Vertical then horizontal size
        grid
            If 2D
                If scalar: number of detectors
                If 2-vec: error
            If 3D
                If scalar: Square grid that size
                If 2-vec vertical then horizontal size
        cone or parallel
        2D or 3D
        parallel_parameters: ?
        cone_parameters:
            source_to_center_dist (if parallel: NaN)
            center_to_detector_dist (if parallel: NaN)
        standard or nonstandard (vec) geometry
        angles is expected numpy array, dtype - float32
        angles_format radians or degrees
        """
        self.geom_type = geom_type   # 'parallel' or 'cone'
        # Override the parameter passed as dimension
        # determine if the geometry is 2D or 3D
        if pixel_num_v >= 1:
            dimension = '3D'
        elif pixel_num_v == 0:
            dimension = '2D'
        else:
            raise ValueError('Number of pixels at detector on the vertical axis must be >= 0. Got {}'.format(pixel_num_v))
    
        self.dimension = dimension # 2D or 3D
        if isinstance(angles, numpy.ndarray):
            self.angles = angles.copy()
        else:
            raise ValueError('numpy array is expected')
        num_of_angles = len (angles)
        
        self.dist_source_center = dist_source_center
        self.dist_center_detector = dist_center_detector
        
        self.pixel_num_h = pixel_num_h
        self.pixel_size_h = pixel_size_h
        self.pixel_num_v = pixel_num_v
        self.pixel_size_v = pixel_size_v
        
        self.channels = channels
        self.angle_unit=kwargs.get(AcquisitionGeometry.ANGLE_UNIT, 
                               AcquisitionGeometry.DEGREE)

        # default labels
        if channels > 1:
            if pixel_num_v > 1:
                shape = (channels, num_of_angles , pixel_num_v, pixel_num_h)
                dim_labels = [AcquisitionGeometry.CHANNEL ,
                 AcquisitionGeometry.ANGLE , AcquisitionGeometry.VERTICAL ,
                 AcquisitionGeometry.HORIZONTAL]
            else:
                shape = (channels , num_of_angles, pixel_num_h)
                dim_labels = [AcquisitionGeometry.CHANNEL ,
                 AcquisitionGeometry.ANGLE, AcquisitionGeometry.HORIZONTAL]
        else:
            if pixel_num_v > 1:
                shape = (num_of_angles, pixel_num_v, pixel_num_h)
                dim_labels = [AcquisitionGeometry.ANGLE , AcquisitionGeometry.VERTICAL ,
                 AcquisitionGeometry.HORIZONTAL]
            else:
                shape = (num_of_angles, pixel_num_h)
                dim_labels = [AcquisitionGeometry.ANGLE, AcquisitionGeometry.HORIZONTAL]
        
        labels = kwargs.get('dimension_labels', None)
        if labels is None:
            self.shape = shape
            self.dimension_labels = dim_labels
        else:
            if labels is not None:
                allowed_labels = [AcquisitionGeometry.CHANNEL,
                                    AcquisitionGeometry.ANGLE,
                                    AcquisitionGeometry.VERTICAL,
                                    AcquisitionGeometry.HORIZONTAL]
                if not reduce(lambda x,y: (y in allowed_labels) and x, labels , True):
                    raise ValueError('Requested axis are not possible. Expected {},\ngot {}'.format(
                                    allowed_labels,labels))
            order = self.get_order_by_label(labels, dim_labels)
            if order != [i for i in range(len(dim_labels))]:
                # resort
                self.shape = tuple([shape[i] for i in order])
            else:
                self.shape = shape
            self.dimension_labels = labels


        self.number_of_subsets = kwargs.get('number_of_subsets', 1)
        self.subset_id = kwargs.get('subset_id', 0)
        self.generate_subset_method = kwargs.get('generate_subset_method', 'random')
        if self.number_of_subsets > 1:
            self.generate_subsets(self.number_of_subsets, self.generate_subset_method)
        
    def get_order_by_label(self, dimension_labels, default_dimension_labels):
        order = []
        for i, el in enumerate(dimension_labels):
            for j, ek in enumerate(default_dimension_labels):
                if el == ek:
                    order.append(j)
                    break
        return order



        
    def clone(self, **kwargs):
        '''returns a copy of the AcquisitionGeometry
        
        if the geometry represents a subset copy returns the geometry relative to the subset
        '''
        copy_whole = kwargs.get('whole', False)
        
        
        if self.number_of_subsets > 1 and not copy_whole:
            number_of_subsets = 1
            subset = self.subsets[self.subset_id]
            angles = self.angles[subset]
        else:
            number_of_subsets = self.number_of_subsets
            angles = self.angles[:]
            subset = numpy.asarray(numpy.ones_like(angles), dtype=numpy.bool)
            

        ag = AcquisitionGeometry(self.geom_type,
                                   self.dimension, 
                                   angles, 
                                   self.pixel_num_h, 
                                   self.pixel_size_h, 
                                   self.pixel_num_v, 
                                   self.pixel_size_v, 
                                   self.dist_source_center, 
                                   self.dist_center_detector, 
                                   self.channels,
                                   dimension_labels=self.dimension_labels, 
                                   number_of_subsets=number_of_subsets,
                                   subset_id=0)
        return ag
    def copy(self, **kwargs):
        '''alias of clone'''
        return self.clone()
        
    def __str__ (self):
        repres = ""
        repres += "Number of dimensions: {0}\n".format(self.dimension)
        repres += "angles: {0}\n".format(self.angles)
        repres += "voxel_num : h{0},v{1}\n".format(self.pixel_num_h, self.pixel_num_v)
        repres += "voxel size: h{0},v{1}\n".format(self.pixel_size_h, self.pixel_size_v)
        repres += "geometry type: {0}\n".format(self.geom_type)
        repres += "distance source-detector: {0}\n".format(self.dist_source_center)
        repres += "distance center-detector: {0}\n".format(self.dist_source_center)
        repres += "number of channels: {0}\n".format(self.channels)
        return repres

    def generate_subsets(self, number_of_subsets, method):
        
        subsets = AcquisitionGeometrySubsetGenerator.generate_subset(
                        self, 0, number_of_subsets, method) 
        # store results
        self.subsets = subsets[:]
        self.subset_id = 0
        self.number_of_subsets = number_of_subsets
        
        
    def allocate(self, value=0, dimension_labels=None, **kwargs):
        '''allocates an AcquisitionData according to the size expressed in the instance
        
        :param value: accepts numbers to allocate an uniform array, or a string as 'random' or 'random_int' to create a random array or None.
        :type value: number or string, default None allocates empty memory block
        :param dimension_labels: labels for the dimension axis
        :type list: default None
        :param dtype: numerical type to allocate
        :type dtype: numpy type, default numpy.float32
        '''
        if value == 'random_int':
            dtype = kwargs.get('dtype', numpy.int32)
            if dtype not in [numpy.int, numpy.int8, numpy.int16, numpy.int32, numpy.int64]:
                raise ValueError('Expecting int type, got {}'.format(dtype))
        else:
            dtype = kwargs.get('dtype', numpy.float32)
        if dimension_labels is None:
            out = AcquisitionData(geometry=self, dimension_labels=self.dimension_labels, 
                                  dtype=dtype,
                                  suppress_warning=True)
        else:
            out = AcquisitionData(geometry=self, dimension_labels=dimension_labels, 
                                  dtype=dtype, 
                                  suppress_warning=True)
        if isinstance(value, Number):
            # it's created empty, so we make it 0
            out.array.fill(value)
        else:
            if value == AcquisitionGeometry.RANDOM:
                seed = kwargs.get('seed', None)
                if seed is not None:
                    numpy.random.seed(seed)
                if dtype in [ numpy.complex , numpy.complex64 , numpy.complex128 ] :
                    r = numpy.random.random_sample(self.shape) + 1j * numpy.random.random_sample(self.shape)
                    out.fill(r)
                else:
                    out.fill(numpy.random.random_sample(self.shape))
            elif value == AcquisitionGeometry.RANDOM_INT:
                seed = kwargs.get('seed', None)
                if seed is not None:
                    numpy.random.seed(seed)
                max_value = kwargs.get('max_value', 100)
                out.fill(numpy.random.randint(max_value,size=self.shape, dtype=dtype))
            elif value is None:
                pass
            else:
                raise ValueError('Value {} unknown'.format(value))
        
        return out

class AcquisitionGeometrySubsetGenerator(object):
    
    ### Changes in the Operator required to work as OS operator
    @staticmethod
    def generate_subset(ag, subset_id, number_of_subsets, method='random'):
        
        angles = ag.angles.copy()
        if method == 'random':
            indices = [ AcquisitionGeometrySubsetGenerator.random_indices(angles, subset_id, number_of_subsets) 
              for _ in range(number_of_subsets) ] 
            
        elif method == 'random_permutation':
            rndidx = numpy.asarray(range(len(angles)))
            numpy.random.shuffle(rndidx)
            indices = AcquisitionGeometrySubsetGenerator.uniform_groups_indices(rndidx, number_of_subsets)
            
        elif method == 'uniform':
            rndidx = numpy.asarray(range(len(angles)))
            indices = AcquisitionGeometrySubsetGenerator.uniform_groups_indices(rndidx, number_of_subsets)
            
        elif method == 'stagger':
            idx = numpy.asarray(range(len(angles)))
            indices = AcquisitionGeometrySubsetGenerator.staggered_indices(idx, number_of_subsets)
        else:
            raise ValueError('Can only do {}. got {}'.format(['random', 'random_permutation', 'uniform'], method))
        return indices
    
    @staticmethod
    def uniform_groups_indices(idx, number_of_subsets):
        indices = []
        groups = int(len(idx)/number_of_subsets)
        for i in range(number_of_subsets):
            ret = numpy.asarray(numpy.zeros_like(idx), dtype=numpy.bool)
            for j,el in enumerate(idx[i*groups:(i+1)*groups]):
                ret[el] = True
                
            indices.append(ret)
        return indices
    @staticmethod
    def random_indices(angles, subset_id, number_of_subsets):
        N = int(numpy.floor(float(len(angles))/float(number_of_subsets)))
        indices = numpy.asarray(range(len(angles)))
        numpy.random.shuffle(indices)
        indices = indices[:N]
        ret = numpy.asarray(numpy.zeros_like(angles), dtype=numpy.bool)
        for i,el in enumerate(indices):
            ret[el] = True
        return ret
    @staticmethod
    def staggered_indices(idx, number_of_subsets):
        indices = []
        # groups = int(len(idx)/number_of_subsets)
        for i in range(number_of_subsets):
            ret = numpy.asarray(numpy.zeros_like(idx), dtype=numpy.bool)
            indices.append(ret)
        i = 0
        while i < len(idx):    
            for ret in indices:
                ret[i] = True
                i += 1
                if i >= len(idx):
                    break
                
        return indices
    @staticmethod
    def get_new_indices(index):
        newidx = []
        for idx in index:
            ai = numpy.where(idx == True)[0]
            for i in ai:
                newidx.append(i)
        return numpy.asarray(newidx)

class DataContainer(object):
    '''Generic class to hold data
    
    Data is currently held in a numpy arrays'''
    
    __container_priority__ = 1
    def __init__ (self, array, deep_copy=True, dimension_labels=None, 
                  **kwargs):
        '''Holds the data'''
        
        self.shape = numpy.shape(array)
        self.number_of_dimensions = len (self.shape)
        self.dimension_labels = {}
        self.geometry = None # Only relevant for AcquisitionData and ImageData
        
        if dimension_labels is not None and \
           len (dimension_labels) == self.number_of_dimensions:
            for i in range(self.number_of_dimensions):
                self.dimension_labels[i] = dimension_labels[i]
        else:
            for i in range(self.number_of_dimensions):
                self.dimension_labels[i] = 'dimension_{0:02}'.format(i)
        
        if type(array) == numpy.ndarray:
            if deep_copy:
                self.array = array.copy()
            else:
                self.array = array    
        else:
            raise TypeError('Array must be NumpyArray, passed {0}'\
                            .format(type(array)))
        
        # finally copy the geometry
        if 'geometry' in kwargs.keys():
            self.geometry = kwargs['geometry']
        else:
            # assume it is parallel beam
            pass
    @property
    def shape(self):
        return self._shape
    @shape.setter
    def shape(self, shape):
        self._shape = shape
        
    def get_dimension_size(self, dimension_label):
        if dimension_label in self.dimension_labels.values():
            acq_size = -1
            for k,v in self.dimension_labels.items():
                if v == dimension_label:
                    acq_size = self.shape[k]
            return acq_size
        else:
            raise ValueError('Unknown dimension {0}. Should be one of {1}'.format(dimension_label,
                             self.dimension_labels))
    def get_dimension_axis(self, dimension_label):
        if dimension_label in self.dimension_labels.values():
            for k,v in self.dimension_labels.items():
                if v == dimension_label:
                    return k
        else:
            raise ValueError('Unknown dimension {0}. Should be one of {1}'.format(dimension_label,
                             self.dimension_labels.values()))
                        
    def as_array(self, dimensions=None):
        '''Returns the DataContainer as Numpy Array
        
        Returns the pointer to the array if dimensions is not set.
        If dimensions is set, it first creates a new DataContainer with the subset
        and then it returns the pointer to the array'''
        if dimensions is not None:
            return self.subset(dimensions).as_array()
        return self.array
    
    
    def subset(self, dimensions=None, **kw):
        '''Creates a DataContainer containing a subset of self according to the 
        labels in dimensions'''
        if dimensions is None:
            if kw == {}:
                return self.array.copy()
            else:
                reduced_dims = [v for k,v in self.dimension_labels.items()]
                for dim_l, dim_v in kw.items():
                    #for k,v in self.dimension_labels.items():
                    for k,v in enumerate(reduced_dims):
                        if v == dim_l:
                            reduced_dims.pop(k)
                            break
                #return self.subset(dimensions=reduced_dims, **kw)
                return DataContainer.subset(self, dimensions=reduced_dims, **kw)
        else:
            # check that all the requested dimensions are in the array
            # this is done by checking the dimension_labels
            proceed = True
            # axis_order contains the order of the axis that the user wants
            # in the output DataContainer
            axis_order = []
            if type(dimensions) == list:
                for dl in dimensions:
                    if dl not in self.dimension_labels.values():
                        proceed = False
                        unknown_key = dl
                        break
                    else:
                        axis_order.append(find_key(self.dimension_labels, dl))
                if not proceed:
                    raise KeyError('Subset error: Unknown key specified {0}'.format(dl))
                    
                # slice away the unwanted data from the array
                unwanted_dimensions = self.dimension_labels.copy()
                left_dimensions = []
                for ax in sorted(axis_order):
                    this_dimension = unwanted_dimensions.pop(ax)
                    left_dimensions.append(this_dimension)
                #print ("unwanted_dimensions {0}".format(unwanted_dimensions))
                #print ("left_dimensions {0}".format(left_dimensions))
                #new_shape = [self.shape[ax] for ax in axis_order]
                #print ("new_shape {0}".format(new_shape))
                command = "self.array["
                for i in range(self.number_of_dimensions):
                    if self.dimension_labels[i] in unwanted_dimensions.values():
                        value = 0
                        for k,v in kw.items():
                            if k == self.dimension_labels[i]:
                                value = v
                                
                        command = command + str(value)
                    else:
                        command = command + ":"
                    if i < self.number_of_dimensions -1:
                        command = command + ','
                command = command + ']'
                
                cleaned = eval(command)
                # cleaned has collapsed dimensions in the same order of
                # self.array, but we want it in the order stated in the 
                # "dimensions". 
                # create axes order for numpy.transpose
                axes = []
                for key in dimensions:
                    #print ("key {0}".format( key))
                    for i in range(len( left_dimensions )):
                        ld = left_dimensions[i]
                        #print ("ld {0}".format( ld))
                        if ld == key:
                            axes.append(i)
                #print ("axes {0}".format(axes))
                
                cleaned = numpy.transpose(cleaned, axes).copy()
                if cleaned.ndim > 1:
                    return type(self)(cleaned , True, dimensions)
                else:
                    return VectorData(cleaned)
    
    def fill(self, array, **dimension):
        '''fills the internal numpy array with the one provided
        
        :param array: numpy array to copy into the DataContainer
        :type array: DataContainer, numpy array or number
        :param dimension: dictionary, optional
        '''
        if dimension == {}:
            if issubclass(type(array), DataContainer) or\
               issubclass(type(array), numpy.ndarray):
                if array.shape != self.shape:
                    raise ValueError('Cannot fill with the provided array.' + \
                                     'Expecting {0} got {1}'.format(
                                     self.shape,array.shape))
                if issubclass(type(array), DataContainer):
                    numpy.copyto(self.array, array.array)
                else:
                    #self.array[:] = array
                    numpy.copyto(self.array, array)
            else:
                self.array.fill(array)
        else:
            
            command = 'self.array['
            i = 0
            for k,v in self.dimension_labels.items():
                for dim_label, dim_value in dimension.items():    
                    if dim_label == v:
                        command = command + str(dim_value)
                    else:
                        command = command + ":"
                if i < self.number_of_dimensions -1:
                    command = command + ','
                i += 1
            command = command + "] = array[:]" 
            exec(command)
            
        
    def check_dimensions(self, other):
        return self.shape == other.shape
    
    ## algebra 
    
    def __add__(self, other):
        return self.add(other)
    def __mul__(self, other):
        return self.multiply(other)
    def __sub__(self, other):
        return self.subtract(other)
    def __div__(self, other):
        return self.divide(other)
    def __truediv__(self, other):
        return self.divide(other)
    def __pow__(self, other):
        return self.power(other)
        
    
    # reverse operand
    def __radd__(self, other):
        return self + other
    # __radd__
    
    def __rsub__(self, other):
        return (-1 * self) + other
    # __rsub__
    
    def __rmul__(self, other):
        return self * other
    # __rmul__
    
    def __rdiv__(self, other):
        return pow(self / other, -1)
    # __rdiv__
    def __rtruediv__(self, other):
        return self.__rdiv__(other)
    
    def __rpow__(self, other):
        if isinstance(other, (int, float)) :
            fother = numpy.ones(numpy.shape(self.array)) * other
            return type(self)(fother ** self.array , 
                           dimension_labels=self.dimension_labels,
                           geometry=self.geometry)
        elif issubclass(type(other), DataContainer):
            if self.check_dimensions(other):
                return type(self)(other.as_array() ** self.array , 
                           dimension_labels=self.dimension_labels,
                           geometry=self.geometry)
            else:
                raise ValueError('Dimensions do not match')
    # __rpow__
    
    # in-place arithmetic operators:
    # (+=, -=, *=, /= , //=,
    # must return self
    
    def __iadd__(self, other):
        kw = {'out':self}
        return self.add(other, **kw)
    
    def __imul__(self, other):
        kw = {'out':self}
        return self.multiply(other, **kw)
    
    def __isub__(self, other):
        kw = {'out':self}
        return self.subtract(other, **kw)
    
    def __idiv__(self, other):
        kw = {'out':self}
        return self.divide(other, **kw)
    
    def __itruediv__(self, other):
        kw = {'out':self}
        return self.divide(other, **kw)
    
    def __neg__(self):
        '''negation operator'''
        return -1 * self   
    
    def __str__ (self, representation=False):
        repres = ""
        repres += "Number of dimensions: {0}\n".format(self.number_of_dimensions)
        repres += "Shape: {0}\n".format(self.shape)
        repres += "Axis labels: {0}\n".format(self.dimension_labels)
        if representation:
            repres += "Representation: \n{0}\n".format(self.array)
        return repres
    
    def clone(self):
        '''returns a copy of itself'''
        
        if self.geometry is None:
            if not isinstance(self, DataContainer):
                warnings.warn("Geometry is None in {}".format( self.__class__.__name__) )
            return type(self)(self.array, 
                            dimension_labels=self.dimension_labels,
                            deep_copy=True,
<<<<<<< HEAD
                            geometry=self.geometry.copy(),
=======
                            geometry=self.geometry.copy() if self.geometry is not None else None,
>>>>>>> 48f0f797
                            suppress_warning=True )
        else:
            out = self.geometry.allocate(None)
            if hasattr(self.geometry, 'number_of_subsets') and \
               self.geometry.number_of_subsets > 1:
                out.fill(self.array[self.geometry.subsets[self.geometry.subset_id]])
            else:
                out.fill(self.array)
            return out
    
    def get_data_axes_order(self,new_order=None):
        '''returns the axes label of self as a list
        
        if new_order is None returns the labels of the axes as a sorted-by-key list
        if new_order is a list of length number_of_dimensions, returns a list
        with the indices of the axes in new_order with respect to those in 
        self.dimension_labels: i.e.
          self.dimension_labels = {0:'horizontal',1:'vertical'}
          new_order = ['vertical','horizontal']
          returns [1,0]
        '''
        if new_order is None:
            
            axes_order = [i for i in range(len(self.shape))]
            for k,v in self.dimension_labels.items():
                axes_order[k] = v
            return axes_order
        else:
            if len(new_order) == self.number_of_dimensions:
                axes_order = [i for i in range(self.number_of_dimensions)]
                
                for i in range(len(self.shape)):
                    found = False
                    for k,v in self.dimension_labels.items():
                        if new_order[i] == v:
                            axes_order[i] = k
                            found = True
                    if not found:
                        raise ValueError('Axis label {0} not found.'.format(new_order[i]))
                return axes_order
            else:
                raise ValueError('Expecting {0} axes, got {2}'\
                                 .format(len(self.shape),len(new_order)))
        
                
    def copy(self):
        '''alias of clone'''    
        return self.clone()
    
    ## binary operations
            
    def pixel_wise_binary(self, pwop, x2, *args,  **kwargs):    
        out = kwargs.get('out', None)
        
        if out is None:
            if isinstance(x2, (int, float, complex, \
                                 numpy.int, numpy.int8, numpy.int16, numpy.int32, numpy.int64,\
                                 numpy.float, numpy.float16, numpy.float32, numpy.float64, \
                                 numpy.complex)):
                out = pwop(self.as_array() , x2 , *args, **kwargs )
            elif issubclass(type(x2) , DataContainer):
                out = pwop(self.as_array() , x2.as_array() , *args, **kwargs )
<<<<<<< HEAD
            geometry = None
            if self.geometry is not None:
                geometry = self.geometry.copy()
=======
            else:
                raise TypeError('Expected x2 type as number of DataContainer, got {}'.format(type(x2)))
            geom = self.geometry
            if geom is not None:
                geom = self.geometry.copy()
>>>>>>> 48f0f797
            return type(self)(out,
                   deep_copy=False, 
                   dimension_labels=self.dimension_labels,
                   geometry=geometry, 
                   suppress_warning=True)
            
        
        elif issubclass(type(out), DataContainer) and issubclass(type(x2), DataContainer):
            if self.check_dimensions(out) and self.check_dimensions(x2):
                kwargs['out'] = out.as_array()
                pwop(self.as_array(), x2.as_array(), *args, **kwargs )
                #return type(self)(out.as_array(),
                #       deep_copy=False, 
                #       dimension_labels=self.dimension_labels,
                #       geometry=self.geometry)
                return out
            else:
                raise ValueError(message(type(self),"Wrong size for data memory: out {} x2 {} expected {}".format( out.shape,x2.shape ,self.shape)))
        elif issubclass(type(out), DataContainer) and \
             isinstance(x2, (int,float,complex, numpy.int, numpy.int8, \
                             numpy.int16, numpy.int32, numpy.int64,\
                             numpy.float, numpy.float16, numpy.float32,\
                             numpy.float64, numpy.complex)):
            if self.check_dimensions(out):
                kwargs['out']=out.as_array()
                pwop(self.as_array(), x2, *args, **kwargs )
                return out
            else:
                raise ValueError(message(type(self),"Wrong size for data memory: ", out.shape,self.shape))
        elif issubclass(type(out), numpy.ndarray):
            if self.array.shape == out.shape and self.array.dtype == out.dtype:
                kwargs['out'] = out
                pwop(self.as_array(), x2, *args, **kwargs)
                #return type(self)(out,
                #       deep_copy=False, 
                #       dimension_labels=self.dimension_labels,
                #       geometry=self.geometry)
        else:
            raise ValueError (message(type(self),  "incompatible class:" , pwop.__name__, type(out)))
    
    def add(self, other, *args, **kwargs):
        if hasattr(other, '__container_priority__') and \
           self.__class__.__container_priority__ < other.__class__.__container_priority__:
            return other.add(self, *args, **kwargs)
        return self.pixel_wise_binary(numpy.add, other, *args, **kwargs)
    
    def subtract(self, other, *args, **kwargs):
        if hasattr(other, '__container_priority__') and \
           self.__class__.__container_priority__ < other.__class__.__container_priority__:
            return other.subtract(self, *args, **kwargs)
        return self.pixel_wise_binary(numpy.subtract, other, *args, **kwargs)

    def multiply(self, other, *args, **kwargs):
        if hasattr(other, '__container_priority__') and \
           self.__class__.__container_priority__ < other.__class__.__container_priority__:
            return other.multiply(self, *args, **kwargs)
        return self.pixel_wise_binary(numpy.multiply, other, *args, **kwargs)
    
    def divide(self, other, *args, **kwargs):
        if hasattr(other, '__container_priority__') and \
           self.__class__.__container_priority__ < other.__class__.__container_priority__:
            return other.divide(self, *args, **kwargs)
        return self.pixel_wise_binary(numpy.divide, other, *args, **kwargs)
    
    def power(self, other, *args, **kwargs):
        return self.pixel_wise_binary(numpy.power, other, *args, **kwargs)    
          
    def maximum(self, x2, *args, **kwargs):
        return self.pixel_wise_binary(numpy.maximum, x2, *args, **kwargs)
    
    def minimum(self,x2, out=None, *args, **kwargs):
        return self.pixel_wise_binary(numpy.minimum, x2=x2, out=out, *args, **kwargs)

    def axpby(self, a, b, y, out, dtype=numpy.float32, num_threads=NUM_THREADS):
        '''performs axpby with cilacc C library
        
        Does the operation .. math:: a*x+b*y and stores the result in out, where x is self

        :param a: scalar
        :type a: float
        :param b: scalar
        :type b: float
        :param y: DataContainer
        :param out: DataContainer instance to store the result
        :param dtype: data type of the DataContainers
        :type dtype: numpy type, optional, default numpy.float32
        :param num_threads: number of threads to run on
        :type num_threads: int, optional, default 1/2 CPU of the system
        '''

        c_float_p = ctypes.POINTER(ctypes.c_float)
        c_double_p = ctypes.POINTER(ctypes.c_double)
        # get the reference to the data
        ndx = self.as_array()
        ndy = y.as_array()
        ndout = out.as_array()

        if ndx.dtype != dtype:
            ndx = ndx.astype(dtype)
        if ndy.dtype != dtype:
            ndy = ndy.astype(dtype)
        
        if dtype == numpy.float32:
            x_p = ndx.ctypes.data_as(c_float_p)
            y_p = ndy.ctypes.data_as(c_float_p)
            out_p = ndout.ctypes.data_as(c_float_p)
            f = cilacc.saxpby

        elif dtype == numpy.float64:
            ndx = ndx.astype(numpy.float64)
            b = b.astype(numpy.float64)
            x_p = ndx.ctypes.data_as(c_double_p)
            y_p = ndy.ctypes.data_as(c_double_p)
            out_p = ndout.ctypes.data_as(c_double_p)
            f = cilacc.daxpby
        else:
            raise TypeError('Unsupported type {}. Expecting numpy.float32 or numpy.float64'.format(dtype))

        #out = numpy.empty_like(a)

        
        # int psaxpby(float * x, float * y, float * out, float a, float b, long size)
        cilacc.saxpby.argtypes = [ctypes.POINTER(ctypes.c_float),  # pointer to the first array 
                                  ctypes.POINTER(ctypes.c_float),  # pointer to the second array 
                                  ctypes.POINTER(ctypes.c_float),  # pointer to the third array 
                                  ctypes.c_float,                  # type of A (float)
                                  ctypes.c_float,                  # type of B (float)
                                  ctypes.c_long,                   # type of size of first array 
                                  ctypes.c_int]                    # number of threads
        cilacc.daxpby.argtypes = [ctypes.POINTER(ctypes.c_double), # pointer to the first array 
                                  ctypes.POINTER(ctypes.c_double), # pointer to the second array 
                                  ctypes.POINTER(ctypes.c_double), # pointer to the third array 
                                  ctypes.c_double,                 # type of A (c_double)
                                  ctypes.c_double,                 # type of B (c_double)
                                  ctypes.c_long,                   # type of size of first array 
                                  ctypes.c_int]                    # number of threads

        if f(x_p, y_p, out_p, a, b, ndx.size, num_threads) != 0:
            raise RuntimeError('axpby execution failed')
        

    ## unary operations
    def pixel_wise_unary(self, pwop, *args,  **kwargs):
        out = kwargs.get('out', None)
        if out is None:
            out = pwop(self.as_array() , *args, **kwargs )
            geometry = None
            if self.geometry is not None:
                geometry = self.geometry.copy()
            return type(self)(out,
                       deep_copy=False, 
                       dimension_labels=self.dimension_labels,
                       geometry=geometry, 
                       suppress_warning=True)
        elif issubclass(type(out), DataContainer):
            if self.check_dimensions(out):
                kwargs['out'] = out.as_array()
                pwop(self.as_array(), *args, **kwargs )
            else:
                raise ValueError(message(type(self),"Wrong size for data memory: ", out.shape,self.shape))
        elif issubclass(type(out), numpy.ndarray):
            if self.array.shape == out.shape and self.array.dtype == out.dtype:
                kwargs['out'] = out
                pwop(self.as_array(), *args, **kwargs)
        else:
            raise ValueError (message(type(self),  "incompatible class:" , pwop.__name__, type(out)))
    
    def abs(self, *args,  **kwargs):
        return self.pixel_wise_unary(numpy.abs, *args,  **kwargs)

    def sign(self, *args,  **kwargs):
        return self.pixel_wise_unary(numpy.sign, *args,  **kwargs)
    
    def sqrt(self, *args,  **kwargs):
        return self.pixel_wise_unary(numpy.sqrt, *args,  **kwargs)

    def conjugate(self, *args,  **kwargs):
        return self.pixel_wise_unary(numpy.conjugate, *args,  **kwargs)

    def exp(self, *args, **kwargs):
        '''Applies exp pixel-wise to the DataContainer'''
        return self.pixel_wise_unary(numpy.exp, *args, **kwargs)
    
    def log(self, *args, **kwargs):
        '''Applies log pixel-wise to the DataContainer'''
        return self.pixel_wise_unary(numpy.log, *args, **kwargs)
    
    #def __abs__(self):
    #    operation = FM.OPERATION.ABS
    #    return self.callFieldMath(operation, None, self.mask, self.maskOnValue)
    # __abs__
    
    ## reductions
    def sum(self, *args, **kwargs):
        return self.as_array().sum(*args, **kwargs)
    def squared_norm(self):
        '''return the squared euclidean norm of the DataContainer viewed as a vector'''
        #shape = self.shape
        #size = reduce(lambda x,y:x*y, shape, 1)
        #y = numpy.reshape(self.as_array(), (size, ))
        return self.dot(self)
        #return self.dot(self)
    def norm(self):
        '''return the euclidean norm of the DataContainer viewed as a vector'''
        return numpy.sqrt(self.squared_norm())
    
    
    def dot(self, other, *args, **kwargs):
        '''return the inner product of 2 DataContainers viewed as vectors
        
        applies to real and complex data. In such case the dot method returns

        a.dot(b.conjugate())
        '''
        method = kwargs.get('method', 'numpy')
        if method not in ['numpy','reduce']:
            raise ValueError('dot: specified method not valid. Expecting numpy or reduce got {} '.format(
                    method))

        if self.shape == other.shape:
            if method == 'numpy':
                return numpy.dot(self.as_array().ravel(), other.as_array().ravel().conjugate())
            elif method == 'reduce':
                # see https://github.com/vais-ral/CCPi-Framework/pull/273
                # notice that Python seems to be smart enough to use
                # the appropriate type to hold the result of the reduction
                sf = reduce(lambda x,y: x + y[0]*y[1],
                            zip(self.as_array().ravel(),
                                other.as_array().ravel().conjugate()),
                            0)
                return sf
        else:
            raise ValueError('Shapes are not aligned: {} != {}'.format(self.shape, other.shape))
    
    def min(self, *args, **kwargs):
        '''Returns the min pixel value in the DataContainer'''
        return numpy.min(self.as_array(), *args, **kwargs)
    
    def max(self, *args, **kwargs):
        '''Returns the max pixel value in the DataContainer'''
        return numpy.max(self.as_array(), *args, **kwargs)
    
    # Logic operators between DataContainers and floats    
    def __le__(self, other):
        '''Returns boolean array of DataContainer less or equal than DataContainer/float'''
        if isinstance(other, DataContainer):
            return self.as_array()<=other.as_array()
        return self.as_array()<=other
    
    def __lt__(self, other):
        '''Returns boolean array of DataContainer less than DataContainer/float'''
        if isinstance(other, DataContainer):
            return self.as_array()<other.as_array()
        return self.as_array()<other    
    
    def __ge__(self, other):
        '''Returns boolean array of DataContainer greater or equal than DataContainer/float'''        
        if isinstance(other, DataContainer):
            return self.as_array()>=other.as_array()
        return self.as_array()>=other  
    
    def __gt__(self, other):
        '''Returns boolean array of DataContainer greater than DataContainer/float'''        
        if isinstance(other, DataContainer):
            return self.as_array()>other.as_array()
        return self.as_array()>other      
    
    def __eq__(self, other):
        '''Returns boolean array of DataContainer equal to DataContainer/float'''          
        if isinstance(other, DataContainer):
            return self.as_array()==other.as_array()
        return self.as_array()==other  

    def __ne__(self, other):
        '''Returns boolean array of DataContainer negative to DataContainer/float'''           
        if isinstance(other, DataContainer):
            return self.as_array()!=other.as_array()
        return self.as_array()!=other      
    
    @property
    def size(self):
        '''Returns the number of elements of the DataContainer'''
        return self.as_array().size

    @property
    def dtype(self):
        '''Returns the type of the data array'''
        return self.as_array().dtype
    
class ImageData(DataContainer):
    '''DataContainer for holding 2D or 3D DataContainer'''
    __container_priority__ = 1
    
    
    def __init__(self, 
                 array = None, 
                 deep_copy=False, 
                 dimension_labels=None, 
                 **kwargs):
        
        if not kwargs.get('suppress_warning', False):
            warnings.warn('Direct invocation is deprecated and will be removed in following version. Use allocate from ImageGeometry instead',
                   DeprecationWarning, stacklevel=4)
        self.geometry = kwargs.get('geometry', None)
        dtype = kwargs.get('dtype', numpy.float32)
        if array is None:
            if self.geometry is not None:
                shape, dimension_labels = self.get_shape_labels(self.geometry, dimension_labels)
                    
                # array = numpy.zeros( shape, dtype=numpy.float32) 
                array = numpy.empty( shape, dtype=dtype)
                super(ImageData, self).__init__(array, deep_copy,
                                 dimension_labels, **kwargs)
                
            else:
                raise ValueError('Please pass either a DataContainer, ' +\
                                 'a numpy array or a geometry')
        else:
            if self.geometry is not None:
                shape, labels = self.get_shape_labels(self.geometry, dimension_labels)
                if array.shape != shape:
                    raise ValueError('Shape mismatch {} {}'.format(shape, array.shape))
            
            if issubclass(type(array) , DataContainer):
                # if the array is a DataContainer get the info from there
                if not ( array.number_of_dimensions == 2 or \
                         array.number_of_dimensions == 3 or \
                         array.number_of_dimensions == 4):
                    raise ValueError('Number of dimensions are not 2 or 3 or 4: {0}'\
                                     .format(array.number_of_dimensions))
                
                #DataContainer.__init__(self, array.as_array(), deep_copy,
                #                 array.dimension_labels, **kwargs)
                super(ImageData, self).__init__(array.as_array(), deep_copy,
                                 array.dimension_labels, **kwargs)
            elif issubclass(type(array) , numpy.ndarray):
                if not ( array.ndim == 2 or array.ndim == 3 or array.ndim == 4 ):
                    raise ValueError(
                            'Number of dimensions are not 2 or 3 or 4 : {0}'\
                            .format(array.ndim))
                    
                if dimension_labels is None:
                    if array.ndim == 4:
                        dimension_labels = [ImageGeometry.CHANNEL, 
                                            ImageGeometry.VERTICAL,
                                            ImageGeometry.HORIZONTAL_Y,
                                            ImageGeometry.HORIZONTAL_X]
                    elif array.ndim == 3:
                        dimension_labels = [ImageGeometry.VERTICAL,
                                            ImageGeometry.HORIZONTAL_Y,
                                            ImageGeometry.HORIZONTAL_X]
                    else:
                        dimension_labels = [ ImageGeometry.HORIZONTAL_Y,
                                             ImageGeometry.HORIZONTAL_X]   
                
                #DataContainer.__init__(self, array, deep_copy, dimension_labels, **kwargs)
                super(ImageData, self).__init__(array, deep_copy, 
                     dimension_labels, **kwargs)
       
        # load metadata from kwargs if present
        for key, value in kwargs.items():
            if (type(value) == list or type(value) == tuple) and \
                ( len (value) == 3 and len (value) == 2) :
                    if key == 'origin' :    
                        self.origin = value
                    if key == 'spacing' :
                        self.spacing = value
                        
    def subset(self, dimensions=None, **kw):
        '''returns a subset of ImageData and regenerates the geometry'''
        # Check that this is actually a resorting
        if dimensions is not None and \
            (len(dimensions) != len(self.shape) ):
            raise ValueError('Please specify the slice on the axis/axes you want to cut away, or the same amount of axes for resorting')
        #out = DataContainer.subset(self, dimensions, **kw)
        out = super(ImageData, self).subset(dimensions, **kw)
        
        if out.number_of_dimensions > 1:
            channels = 1
            
            voxel_num_x = 0
            voxel_num_y = 0
            voxel_num_z = 0
            
            voxel_size_x = 1
            voxel_size_y = 1
            voxel_size_z = 1
            
            center_x = 0 
            center_y = 0 
            center_z = 0 
            for key in out.dimension_labels.keys():
                if out.dimension_labels[key] == 'channel':
                    channels = self.geometry.channels
                elif out.dimension_labels[key] == 'horizontal_y':
                    voxel_size_y = self.geometry.voxel_size_y
                    voxel_num_y = self.geometry.voxel_num_y
                    center_y = self.geometry.center_y
                elif out.dimension_labels[key] == 'vertical':
                    voxel_size_z = self.geometry.voxel_size_z
                    voxel_num_z = self.geometry.voxel_num_z
                    center_z = self.geometry.center_z
                elif out.dimension_labels[key] == 'horizontal_x':
                    voxel_size_x = self.geometry.voxel_size_x
                    voxel_num_x = self.geometry.voxel_num_x
                    center_x = self.geometry.center_x
            dim_lab = [ out.dimension_labels[k] for k in range(len(out.dimension_labels.items()))]
            out.geometry = ImageGeometry(
                                    voxel_num_x=voxel_num_x, 
                                    voxel_num_y=voxel_num_y, 
                                    voxel_num_z=voxel_num_z, 
                                    voxel_size_x=voxel_size_x, 
                                    voxel_size_y=voxel_size_y, 
                                    voxel_size_z=voxel_size_z, 
                                    center_x=center_x, 
                                    center_y=center_y, 
                                    center_z=center_z, 
                                    channels = channels,
                                    dimension_labels = dim_lab
                                    )
        return out

    def get_shape_labels(self, geometry, dimension_labels=None):
        channels  = geometry.channels
        horiz_x   = geometry.voxel_num_x
        horiz_y   = geometry.voxel_num_y
        vert      = 1 if geometry.voxel_num_z is None\
                      else geometry.voxel_num_z # this should be 1 for 2D
        if dimension_labels is None:
            if channels > 1:
                if vert > 1:
                    shape = (channels, vert, horiz_y, horiz_x)
                    dim_labels = [ImageGeometry.CHANNEL, 
                                  ImageGeometry.VERTICAL,
                                  ImageGeometry.HORIZONTAL_Y,
                                  ImageGeometry.HORIZONTAL_X]
                else:
                    shape = (channels , horiz_y, horiz_x)
                    dim_labels = [ImageGeometry.CHANNEL,
                                  ImageGeometry.HORIZONTAL_Y,
                                  ImageGeometry.HORIZONTAL_X]
            else:
                if vert > 1:
                    shape = (vert, horiz_y, horiz_x)
                    dim_labels = [ImageGeometry.VERTICAL,
                                  ImageGeometry.HORIZONTAL_Y,
                                  ImageGeometry.HORIZONTAL_X]
                else:
                    shape = (horiz_y, horiz_x)
                    dim_labels = [ImageGeometry.HORIZONTAL_Y,
                                  ImageGeometry.HORIZONTAL_X]
            dimension_labels = dim_labels
        else:
            shape = []
            for i in range(len(dimension_labels)):
                dim = dimension_labels[i]
                if dim == ImageGeometry.CHANNEL:
                    shape.append(channels)
                elif dim == ImageGeometry.HORIZONTAL_Y:
                    shape.append(horiz_y)
                elif dim == ImageGeometry.VERTICAL:
                    shape.append(vert)
                elif dim == ImageGeometry.HORIZONTAL_X:
                    shape.append(horiz_x)
            if len(shape) != len(dimension_labels):
                raise ValueError('Missing {0} axes {1} shape {2}'.format(
                        len(dimension_labels) - len(shape), dimension_labels, shape))
            shape = tuple(shape)
            
        return (shape, dimension_labels)
                            

class AcquisitionData(DataContainer):
    '''DataContainer for holding 2D or 3D sinogram'''
    __container_priority__ = 1
    
    
    def __init__(self, 
                 array = None, 
                 deep_copy=True, 
                 dimension_labels=None, 
                 **kwargs):
        if not kwargs.get('suppress_warning', False):
            warnings.warn('Direct invocation is deprecated and will be removed in following version. Use allocate from AcquisitionGeometry instead',
              DeprecationWarning)
        dtype = kwargs.get('dtype', numpy.float32)
        self.geometry = kwargs.get('geometry', None)
        if array is None:
            if 'geometry' in kwargs.keys():
                geometry      = kwargs['geometry']
                self.geometry = geometry
                
                shape, dimension_labels = self.get_shape_labels(geometry, dimension_labels)
                
                    
                # array = numpy.zeros( shape , dtype=numpy.float32) 
                array = numpy.empty( shape, dtype=dtype)
                super(AcquisitionData, self).__init__(array, deep_copy,
                                 dimension_labels, **kwargs)
        else:
            if self.geometry is not None:
                shape, labels = self.get_shape_labels(self.geometry, dimension_labels)
                if array.shape != shape:
                    raise ValueError('Shape mismatch {} {}'.format(shape, array.shape))
                self.shape = shape
                    
            if issubclass(type(array) ,DataContainer):
                # if the array is a DataContainer get the info from there
                if not ( array.number_of_dimensions == 2 or \
                         array.number_of_dimensions == 3 or \
                         array.number_of_dimensions == 4):
                    raise ValueError('Number of dimensions are not 2 or 3 or 4: {0}'\
                                     .format(array.number_of_dimensions))
                
                #DataContainer.__init__(self, array.as_array(), deep_copy,
                #                 array.dimension_labels, **kwargs)
                self.shape = array.shape
                super(AcquisitionData, self).__init__(array.as_array(), deep_copy,
                                 array.dimension_labels, **kwargs)
            elif issubclass(type(array) ,numpy.ndarray):
                if not ( array.ndim == 2 or array.ndim == 3 or array.ndim == 4 ):
                    raise ValueError(
                            'Number of dimensions are not 2 or 3 or 4 : {0}'\
                            .format(array.ndim))
                    
                if dimension_labels is None:
                    if array.ndim == 4:
                        dimension_labels = [AcquisitionGeometry.CHANNEL,
                                            AcquisitionGeometry.ANGLE,
                                            AcquisitionGeometry.VERTICAL,
                                            AcquisitionGeometry.HORIZONTAL]
                    elif array.ndim == 3:
                        dimension_labels = [AcquisitionGeometry.ANGLE,
                                            AcquisitionGeometry.VERTICAL,
                                            AcquisitionGeometry.HORIZONTAL]
                    else:
                        dimension_labels = [AcquisitionGeometry.ANGLE,
                                            AcquisitionGeometry.HORIZONTAL]
                self.shape = array.shape
                super(AcquisitionData, self).__init__(array, deep_copy, 
                     dimension_labels, **kwargs)
                
    def get_shape_labels(self, geometry, dimension_labels=None):
        channels      = geometry.channels
        horiz         = geometry.pixel_num_h
        vert          = geometry.pixel_num_v
        angles        = geometry.angles
        num_of_angles = numpy.shape(angles)[0]
        
        if dimension_labels is None:
            if channels > 1:
                if vert > 1:
                    shape = (channels, num_of_angles , vert, horiz)
                    dim_labels = [AcquisitionGeometry.CHANNEL,
                                  AcquisitionGeometry.ANGLE,
                                  AcquisitionGeometry.VERTICAL,
                                  AcquisitionGeometry.HORIZONTAL]
                else:
                    shape = (channels , num_of_angles, horiz)
                    dim_labels = [AcquisitionGeometry.CHANNEL,
                                  AcquisitionGeometry.ANGLE,
                                  AcquisitionGeometry.HORIZONTAL]
            else:
                if vert > 1:
                    shape = (num_of_angles, vert, horiz)
                    dim_labels = [AcquisitionGeometry.ANGLE,
                                  AcquisitionGeometry.VERTICAL,
                                  AcquisitionGeometry.HORIZONTAL
                                  ]
                else:
                    shape = (num_of_angles, horiz)
                    dim_labels = [AcquisitionGeometry.ANGLE,
                                  AcquisitionGeometry.HORIZONTAL
                                  ]
            
            dimension_labels = dim_labels
        else:
            shape = []
            for i in range(len(dimension_labels)):
                dim = dimension_labels[i]
                
                if dim == AcquisitionGeometry.CHANNEL:
                    shape.append(channels)
                elif dim == AcquisitionGeometry.ANGLE:
                    shape.append(num_of_angles)
                elif dim == AcquisitionGeometry.VERTICAL:
                    shape.append(vert)
                elif dim == AcquisitionGeometry.HORIZONTAL:
                    shape.append(horiz)
            if len(shape) != len(dimension_labels):
                raise ValueError('Missing {0} axes.\nExpected{1} got {2}'\
                    .format(
                        len(dimension_labels) - len(shape),
                        dimension_labels, shape) 
                    )
            shape = tuple(shape)
        return (shape, dimension_labels)
    def subset(self, dimensions=None, **kw):
        '''returns a subset of the AcquisitionData and regenerates the geometry'''

        # # Check that this is actually a resorting
        # if dimensions is not None and \
        #     (len(dimensions) != len(self.shape) ):
        #     raise ValueError('Please specify the slice on the axis/axes you want to cut away, or the same amount of axes for resorting')

        # requested_labels = kw.get('dimension_labels', None)
        # if requested_labels is not None:
        #     allowed_labels = [AcquisitionGeometry.CHANNEL,
        #                           AcquisitionGeometry.ANGLE,
        #                           AcquisitionGeometry.VERTICAL,
        #                           AcquisitionGeometry.HORIZONTAL]
        #     if not reduce(lambda x,y: (y in allowed_labels) and x, requested_labels , True):
        #         raise ValueError('Requested axis are not possible. Expected {},\ngot {}'.format(
        #                         allowed_labels,requested_labels))
        # Check that this is actually a resorting
        if dimensions is not None and \
            (len(dimensions) != len(self.shape) ):
            raise ValueError('Please specify the slice on the axis/axes you want to cut away, or the same amount of axes for resorting')
        out = super(AcquisitionData, self).subset(dimensions, **kw)
        
        if out.number_of_dimensions > 1:
            
            dim = str (len(out.shape)) + "D"
            
            channels = 1
            pixel_num_h = 0
            pixel_size_h = 1
            pixel_num_v = 0
            pixel_size_v = 1
            dist_source_center = self.geometry.dist_source_center
            dist_center_detector = self.geometry.dist_center_detector

            # update the angles if necessary
            sliceme = kw.get(AcquisitionGeometry.ANGLE, None)
            if sliceme is not None:
                angles = numpy.asarray([ self.geometry.angles[sliceme] ] , numpy.float32)
            else:
                angles = self.geometry.angles.copy()
            
            for key in out.dimension_labels.keys():
                if out.dimension_labels[key] == AcquisitionGeometry.CHANNEL:
                    channels = self.geometry.channels
                elif out.dimension_labels[key] == AcquisitionGeometry.ANGLE:
                    pass
                elif out.dimension_labels[key] == AcquisitionGeometry.VERTICAL:
                    pixel_num_v = self.geometry.pixel_num_v
                    pixel_size_v = self.geometry.pixel_size_v
                elif out.dimension_labels[key] == AcquisitionGeometry.HORIZONTAL:
                    pixel_num_h = self.geometry.pixel_num_h
                    pixel_size_h = self.geometry.pixel_size_h
                
            
            dim_lab = [ out.dimension_labels[k] for k in range(len(out.dimension_labels.items()))]
            
            out.geometry = AcquisitionGeometry(geom_type=self.geometry.geom_type, 
                                    dimension=dim,
                                    angles=angles,
                                    pixel_num_h=pixel_num_h,
                                    pixel_size_h = pixel_size_h,
                                    pixel_num_v = pixel_num_v,
                                    pixel_size_v = pixel_size_v,
                                    dist_source_center = dist_source_center,
                                    dist_center_detector = dist_center_detector,
                                    channels = channels,
                                    dimension_labels = dim_lab
                                    )
        return out
    
    def as_array(self, **kwargs):
        if self.geometry is None or \
           self.geometry.number_of_subsets is None or\
           self.geometry.number_of_subsets == 1:
            return DataContainer.as_array(self, **kwargs)
        else:

            # this assumes that subsetting dimension is 0!
            return DataContainer.as_array(self, **kwargs)[self.geometry.subsets[self.geometry.subset_id]]
    @property
    def shape(self, **kwargs):
        if self.geometry is None or self.geometry.number_of_subsets is None or self.geometry.number_of_subsets == 1:
            return self._shape
        else:
            # number of angles in the subset
            idx = self.geometry.subsets[self.geometry.subset_id].sum()
            for i,el in enumerate(self.geometry.dimension_labels):
                if el == 'angle':
                    break
            updated_shape = list(self._shape)
            updated_shape[i] = idx
            return tuple(updated_shape)
            
            
    @shape.setter
    def shape(self, shape):
        self._shape = shape
        
    def generate_subsets(self, number_of_subsets, method='uniform'):
        '''generates indices for the subset
        
        calls the geometry.generate_subsets method
        '''
        if self.geometry is not None and number_of_subsets > 1:
            self.geometry.generate_subsets(number_of_subsets, method)
        
                
            
class DataProcessor(object):
    
    '''Defines a generic DataContainer processor
    
    accepts DataContainer as inputs and 
    outputs DataContainer
    additional attributes can be defined with __setattr__
    '''
    
    def __init__(self, **attributes):
        if not 'store_output' in attributes.keys():
            attributes['store_output'] = True
            attributes['output'] = False
            attributes['runTime'] = -1
            attributes['mTime'] = datetime.now()
            attributes['input'] = None
        for key, value in attributes.items():
            self.__dict__[key] = value
        
    
    def __setattr__(self, name, value):
        if name == 'input':
            self.set_input(value)
        elif name in self.__dict__.keys():
            if name == 'runTime': #doesn't change mtime
                self.__dict__[name] = value
            elif name == 'output': #doesn't change mtime
                self.__dict__[name] = value        
            else:            
                self.__dict__[name] = value
                self.__dict__['mTime'] = datetime.now()
        else:
            raise KeyError('Attribute {0} not found'.format(name))
        #pass
    
    def set_input(self, dataset):
        if issubclass(type(dataset), DataContainer):
            if self.check_input(dataset):
                self.__dict__['input'] = dataset
                self.__dict__['mTime'] = datetime.now()
            else:
                raise ValueError('Input data not compatible')
        else:
            raise TypeError("Input type mismatch: got {0} expecting {1}"\
                            .format(type(dataset), DataContainer))
    
    def check_input(self, dataset):
        '''Checks parameters of the input DataContainer
        
        Should raise an Error if the DataContainer does not match expectation, e.g.
        if the expected input DataContainer is 3D and the Processor expects 2D.
        '''
        raise NotImplementedError('Implement basic checks for input DataContainer')
        
    def get_output(self, out=None):
        
        for k,v in self.__dict__.items():
            if v is None and k != 'output':
                raise ValueError('Key {0} is None'.format(k))


        #run if 1st time, if modified since last run, or if output not stored
        shouldRun = False

        if self.runTime == -1:
            shouldRun = True
        elif self.mTime > self.runTime:
            shouldRun = True
        elif not self.store_output:
            shouldRun = True

        if shouldRun:
            self.runTime = datetime.now()

            if self.store_output: 
                try:
                    self.output = self.process(out=out)
                    return self.output

                except TypeError as te:
                    self.output = self.process()
                    return self.output
            else:            
                try:
                    return self.process(out=out)
                
                except TypeError as te:
                    return self.process()

        else:
            return self.output
            
    
    def set_input_processor(self, processor):
        if issubclass(type(processor), DataProcessor):
            self.__dict__['input'] = processor
        else:
            raise TypeError("Input type mismatch: got {0} expecting {1}"\
                            .format(type(processor), DataProcessor))
        
    def get_input(self):
        '''returns the input DataContainer
        
        It is useful in the case the user has provided a DataProcessor as
        input
        '''
        if issubclass(type(self.input), DataProcessor):
            dsi = self.input.get_output()
        else:
            dsi = self.input
        return dsi
        
    def process(self, out=None):
        raise NotImplementedError('process must be implemented')
        
    
    

class DataProcessor23D(DataProcessor):
    '''Regularizers DataProcessor
    '''
            
    def check_input(self, dataset):
        '''Checks number of dimensions input DataContainer
        
        Expected input is 2D or 3D
        '''
        if dataset.number_of_dimensions == 2 or \
           dataset.number_of_dimensions == 3:
               return True
        else:
            raise ValueError("Expected input dimensions is 2 or 3, got {0}"\
                             .format(dataset.number_of_dimensions))
    
###### Example of DataProcessors

class AX(DataProcessor):
    '''Example DataProcessor
    The AXPY routines perform a vector multiplication operation defined as

    y := a*x
    where:

    a is a scalar

    x a DataContainer.
    '''
    
    def __init__(self):
        kwargs = {'scalar':None, 
                  'input':None, 
                  }
        
        #DataProcessor.__init__(self, **kwargs)
        super(AX, self).__init__(**kwargs)
    
    def check_input(self, dataset):
        return True
        
    def process(self, out=None):
        
        dsi = self.get_input()
        a = self.scalar
        if out is None:
            y = DataContainer( a * dsi.as_array() , True, 
                        dimension_labels=dsi.dimension_labels )
            #self.setParameter(output_dataset=y)
            return y
        else:
            out.fill(a * dsi.as_array())
    

###### Example of DataProcessors

class CastDataContainer(DataProcessor):
    '''Example DataProcessor
    Cast a DataContainer array to a different type.

    y := a*x
    where:

    a is a scalar

    x a DataContainer.
    '''
    
    def __init__(self, dtype=None):
        kwargs = {'dtype':dtype, 
                  'input':None, 
                  }
        
        #DataProcessor.__init__(self, **kwargs)
        super(CastDataContainer, self).__init__(**kwargs)
    
    def check_input(self, dataset):
        return True
        
    def process(self, out=None):
        
        dsi = self.get_input()
        dtype = self.dtype
        if out is None:
            y = numpy.asarray(dsi.as_array(), dtype=dtype)
            
            return type(dsi)(numpy.asarray(dsi.as_array(), dtype=dtype),
                                dimension_labels=dsi.dimension_labels )
        else:
            out.fill(numpy.asarray(dsi.as_array(), dtype=dtype))
    
        
        
    
    
class PixelByPixelDataProcessor(DataProcessor):
    '''Example DataProcessor
    
    This processor applies a python function to each pixel of the DataContainer
    
    f is a python function

    x a DataSet.
    '''
    
    def __init__(self):
        kwargs = {'pyfunc':None, 
                  'input':None, 
                  }
        #DataProcessor.__init__(self, **kwargs)
        super(PixelByPixelDataProcessor, self).__init__(**kwargs)
        
    def check_input(self, dataset):
        return True
    
    def process(self, out=None):
        
        pyfunc = self.pyfunc
        dsi = self.get_input()
        
        eval_func = numpy.frompyfunc(pyfunc,1,1)

        
        y = DataContainer( eval_func( dsi.as_array() ) , True, 
                    dimension_labels=dsi.dimension_labels )
        return y
    

class VectorData(DataContainer):
    '''DataContainer to contain 1D array'''
    def __init__(self, array=None, **kwargs):
        self.geometry = kwargs.get('geometry', None)
        dtype = kwargs.get('dtype', numpy.float32)
        
        if self.geometry is None:
            if array is None:
                raise ValueError('Please specify either a geometry or an array')
            else:
                if len(array.shape) > 1:
                    raise ValueError('Incompatible size: expected 1D got {}'.format(array.shape))
                out = array
                self.geometry = VectorGeometry(array.shape[0])
                self.length = self.geometry.length
        else:
            self.length = self.geometry.length
                
            if array is None:
                out = numpy.zeros((self.length,), dtype=dtype)
            else:
                if self.length == array.shape[0]:
                    out = array
                else:
                    raise ValueError('Incompatible size: expecting {} got {}'.format((self.length,), array.shape))
        deep_copy = True
        # need to pass the geometry, othewise None
        super(VectorData, self).__init__(out, deep_copy, None, geometry = self.geometry)
    

class VectorGeometry(object):
    '''Geometry describing VectorData to contain 1D array'''
    RANDOM = 'random'
    RANDOM_INT = 'random_int'
        
    def __init__(self, 
                 length):
        
        self.length = length
        self.shape = (length, )
        
        
    def clone(self):
        '''returns a copy of VectorGeometry'''
        return VectorGeometry(self.length)
    def copy(self):
        '''alias of clone'''
        return self.clone()

    def allocate(self, value=0, **kwargs):
        '''allocates an VectorData according to the size expressed in the instance'''
        self.dtype = kwargs.get('dtype', numpy.float32)
        out = VectorData(geometry=self, dtype=self.dtype)
        if isinstance(value, Number):
            if value != 0:
                out += value
        else:
            if value == VectorGeometry.RANDOM:
                seed = kwargs.get('seed', None)
                if seed is not None:
                    numpy.random.seed(seed) 
                out.fill(numpy.random.random_sample(self.shape))
            elif value == VectorGeometry.RANDOM_INT:
                seed = kwargs.get('seed', None)
                if seed is not None:
                    numpy.random.seed(seed)
                max_value = kwargs.get('max_value', 100)
                out.fill(numpy.random.randint(max_value,size=self.shape))
            elif value is None:
                pass
            else:
                raise ValueError('Value {} unknown'.format(value))
        return out

    
if __name__ == "__main__":
    
    
    vg = VectorGeometry(10)    
    b = vg.allocate('random_int')

#    ig = ImageGeometry(voxel_num_x=100, 
#                    voxel_num_y=200, 
#                    voxel_num_z=300, 
#                    voxel_size_x=1, 
#                    voxel_size_y=1, 
#                    voxel_size_z=1, 
#                    center_x=0, 
#                    center_y=0, 
#                    center_z=0, 
#                    channels=50)
#
#    id = ig.allocate(2)
#
#    print(id.geometry)
#    print(id.dimension_labels)
#
#    sid = id.subset(channel = 20)
#
#    print(sid.dimension_labels)
#    print(sid.geometry)<|MERGE_RESOLUTION|>--- conflicted
+++ resolved
@@ -462,11 +462,11 @@
         else:
             dtype = kwargs.get('dtype', numpy.float32)
         if dimension_labels is None:
-            out = AcquisitionData(geometry=self, dimension_labels=self.dimension_labels, 
+            out = AcquisitionData(geometry=self.copy(), dimension_labels=self.dimension_labels, 
                                   dtype=dtype,
                                   suppress_warning=True)
         else:
-            out = AcquisitionData(geometry=self, dimension_labels=dimension_labels, 
+            out = AcquisitionData(geometry=self.copy(), dimension_labels=dimension_labels, 
                                   dtype=dtype, 
                                   suppress_warning=True)
         if isinstance(value, Number):
@@ -860,11 +860,7 @@
             return type(self)(self.array, 
                             dimension_labels=self.dimension_labels,
                             deep_copy=True,
-<<<<<<< HEAD
-                            geometry=self.geometry.copy(),
-=======
                             geometry=self.geometry.copy() if self.geometry is not None else None,
->>>>>>> 48f0f797
                             suppress_warning=True )
         else:
             out = self.geometry.allocate(None)
@@ -927,21 +923,15 @@
                 out = pwop(self.as_array() , x2 , *args, **kwargs )
             elif issubclass(type(x2) , DataContainer):
                 out = pwop(self.as_array() , x2.as_array() , *args, **kwargs )
-<<<<<<< HEAD
-            geometry = None
-            if self.geometry is not None:
-                geometry = self.geometry.copy()
-=======
             else:
                 raise TypeError('Expected x2 type as number of DataContainer, got {}'.format(type(x2)))
             geom = self.geometry
             if geom is not None:
                 geom = self.geometry.copy()
->>>>>>> 48f0f797
             return type(self)(out,
                    deep_copy=False, 
                    dimension_labels=self.dimension_labels,
-                   geometry=geometry, 
+                   geometry=geom, 
                    suppress_warning=True)
             
         
