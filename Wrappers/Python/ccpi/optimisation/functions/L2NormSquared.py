--- conflicted
+++ resolved
@@ -98,29 +98,15 @@
                 tmp /= (1+2*tau)
                 tmp += self.b
                 return tmp
-<<<<<<< HEAD
-=======
-#                return (x-self.b)/(1+2*tau) + self.b
-
->>>>>>> d1fbb8b9
 
         else:
             if self.b is not None:
-<<<<<<< HEAD
-                out -= self.b
-            out /= (1+2*tau)
-            if self.b is not None:
-                out += self.b     
-                
-                
-
-=======
                 x.subtract(self.b, out=out)
                 out /= (1+2*tau)
                 out += self.b
             else:
                 x.divide((1+2*tau), out=out)
->>>>>>> d1fbb8b9
+
     
     def proximal_conjugate(self, x, tau, out=None):
         
