--- conflicted
+++ resolved
@@ -102,22 +102,7 @@
         """
         
         if out is not None:
-<<<<<<< HEAD
             #return 2.0*self.c*self.A.adjoint( self.A.direct(x) - self.b )
-            self.A.direct(x, out=self.range_tmp)
-            self.range_tmp.subtract(self.b , out=self.range_tmp)
-            self.A.adjoint(self.range_tmp, out=out)
-            out.multiply (self.c * 2.0, out=out)
-        else:
-            return (2.0*self.c)*self.A.adjoint(self.A.direct(x) - self.b)
-
-class StochasticNorm2Sq(LeastSquares):
-    def __init__(self, A, b, c=1.0, number_of_subsets=1):
-        super(StochasticNorm2Sq, self).__init__(A, b, c)
-       
-    def notify_new_subset(self, subset_id, number_of_subsets):
-        self.A.notify_new_subset(subset_id, number_of_subsets)
-=======
             tmp = self.A.direct(x)
             tmp.subtract(self.b , out=tmp)
             if self.weight is not None:
@@ -169,4 +154,11 @@
         else:
             self._weight_norm = 1.0
         return self._weight_norm
->>>>>>> 48f0f797
+
+
+class StochasticNorm2Sq(LeastSquares):
+    def __init__(self, A, b, c=1.0, number_of_subsets=1):
+        super(StochasticNorm2Sq, self).__init__(A, b, c)
+       
+    def notify_new_subset(self, subset_id, number_of_subsets):
+        self.A.notify_new_subset(subset_id, number_of_subsets)