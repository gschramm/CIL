--- conflicted
+++ resolved
@@ -53,23 +53,11 @@
         if out is None:        
             out = np.zeros_like(x_asarr)
         else:
-<<<<<<< HEAD
             out = out.as_array()
             out[:]=0
 
                   
-=======
-            fd_arr = out.as_array()
-            # set the array to 0
-            fd_arr[:] = 0
-        
-#        if out is None:        
-#            out = self.gm_domain.allocate().as_array()
-#        
-#        fd_arr = out.as_array()
-#        fd_arr = self.gm_domain.allocate().as_array()
-          
->>>>>>> a7bb88da
+
         ######################## Direct for 2D  ###############################
         if x_sz == 2:
             
@@ -190,26 +178,9 @@
         if out is None:        
             out = np.zeros_like(x_asarr)
         else:
-<<<<<<< HEAD
             out = out.as_array()        
-        
-#        if out is None:        
-#            out = np.zeros_like(x_asarr)
-#            fd_arr = out
-#        else:
-#            fd_arr = out.as_array()          
-=======
-            #out *= 0
-            fd_arr = out.as_array()
-            fd_arr[:] = 0
->>>>>>> a7bb88da
-        
-#        if out is None:        
-#            out = self.gm_domain.allocate().as_array()
-#            fd_arr = out
-#        else:
-#            fd_arr = out.as_array()
-##        fd_arr = self.gm_domain.allocate().as_array()
+            out[:]=0
+
         
         ######################## Adjoint for 2D  ###############################
         if x_sz == 2:        
