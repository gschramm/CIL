#!/usr/bin/env python3
# -*- coding: utf-8 -*-
"""
Created on Fri Mar  1 22:50:04 2019

@author: evangelos
"""

from ccpi.optimisation.operators import Operator, LinearOperator, ScaledOperator
from ccpi.optimisation.ops import PowerMethodNonsquare
from ccpi.framework import ImageData, ImageGeometry, BlockGeometry, BlockDataContainer
import numpy 
from ccpi.optimisation.operators import FiniteDiff, SparseFiniteDiff

#%%

class Gradient(LinearOperator):
    
    def __init__(self, gm_domain, bnd_cond = 'Neumann', **kwargs):
        
        super(Gradient, self).__init__() 
                
        self.gm_domain = gm_domain # Domain of Grad Operator
        
        self.correlation = kwargs.get('correlation','Space')
        
        if self.correlation=='Space':
            if self.gm_domain.channels>1:
                self.gm_range = BlockGeometry(*[self.gm_domain for _ in range(self.gm_domain.length-1)] ) 
                self.ind = numpy.arange(1,self.gm_domain.length)
            else:    
                self.gm_range = BlockGeometry(*[self.gm_domain for _ in range(self.gm_domain.length) ] )
                self.ind = numpy.arange(self.gm_domain.length)
        elif self.correlation=='SpaceChannels':
            if self.gm_domain.channels>1:
                self.gm_range = BlockGeometry(*[self.gm_domain for _ in range(self.gm_domain.length)])
                self.ind = range(self.gm_domain.length)
            else:
                raise ValueError('No channels to correlate')
         
        self.bnd_cond = bnd_cond 
        
        # Call FiniteDiff operator
        
        self.FD = FiniteDiff(self.gm_domain, direction = 0, bnd_cond = self.bnd_cond)
                                                         
        
    def direct(self, x, out=None):
        
                
        if out is not None:
            
            for i in range(self.gm_range.shape[0]):
                self.FD.direction = self.ind[i]
                self.FD.direct(x, out = out[i])
        else:
            tmp = self.gm_range.allocate()        
            for i in range(tmp.shape[0]):
                self.FD.direction=self.ind[i]
                tmp.get_item(i).fill(self.FD.direct(x))
            return tmp    
        
    def adjoint(self, x, out=None):
        
        if out is not None:
<<<<<<< HEAD
          
            tmp = self.gm_domain.allocate()   
            
            for i in range(x.shape[0]):
                self.FD.direction=self.ind[i] 
                self.FD.adjoint(x.get_item(i), out = tmp)
                out+=tmp               
=======
            tmp = self.gm_domain.allocate()            
            for i in range(x.shape[0]):
                self.FD.direction=self.ind[i] 
                self.FD.adjoint(x.get_item(i), out = tmp)
                if i == 0:
                    out.fill(tmp)
                else:
                    out += tmp
>>>>>>> a7bb88da
        else:            
            tmp = self.gm_domain.allocate()
            for i in range(x.shape[0]):
                self.FD.direction=self.ind[i]
<<<<<<< HEAD
                tmp+=self.FD.adjoint(x.get_item(i))
=======
                tmp += self.FD.adjoint(x.get_item(i))
>>>>>>> a7bb88da
            return tmp    
            
    
    def domain_geometry(self):
        return self.gm_domain
    
    def range_geometry(self):
        return self.gm_range
                                   
    def norm(self):

        x0 = self.gm_domain.allocate('random')
        self.s1, sall, svec = PowerMethodNonsquare(self, 10, x0)
        return self.s1
    
    def __rmul__(self, scalar):
        return ScaledOperator(self, scalar) 
    
    ###########################################################################
    ###############  For preconditioning ######################################
    ###########################################################################
    def matrix(self):
        
        tmp = self.gm_range.allocate()
        
        mat = []
        for i in range(tmp.shape[0]):
            
            spMat = SparseFiniteDiff(self.gm_domain, direction=self.ind[i], bnd_cond=self.bnd_cond)
            mat.append(spMat.matrix())
    
        return BlockDataContainer(*mat)    


    def sum_abs_row(self):
        
        tmp = self.gm_range.allocate()
        res = self.gm_domain.allocate()
        for i in range(tmp.shape[0]):
            spMat = SparseFiniteDiff(self.gm_domain, direction=self.ind[i], bnd_cond=self.bnd_cond)
            res += spMat.sum_abs_row()
        return res
    
    def sum_abs_col(self):
        
        tmp = self.gm_range.allocate()
        res = []
        for i in range(tmp.shape[0]):
            spMat = SparseFiniteDiff(self.gm_domain, direction=self.ind[i], bnd_cond=self.bnd_cond)
            res.append(spMat.sum_abs_col())
        return BlockDataContainer(*res)
   
       
if __name__ == '__main__':
    
    
    from ccpi.optimisation.operators import Identity, BlockOperator
    
    
    M, N = 2, 3
    ig = ImageGeometry(M, N)
    arr = ig.allocate('random_int' )
    
    # check direct of Gradient and sparse matrix
    G = Gradient(ig)
    G_sp = G.matrix()
    
    res1 = G.direct(arr)
    res1y = numpy.reshape(G_sp[0].toarray().dot(arr.as_array().flatten('F')), ig.shape, 'F')
    
    print(res1[0].as_array())
    print(res1y)
    
    res1x = numpy.reshape(G_sp[1].toarray().dot(arr.as_array().flatten('F')), ig.shape, 'F')
    
    print(res1[1].as_array())
    print(res1x)    
    
    #check sum abs row
    conc_spmat = numpy.abs(numpy.concatenate( (G_sp[0].toarray(), G_sp[1].toarray() )))
    print(numpy.reshape(conc_spmat.sum(axis=0), ig.shape, 'F'))    
    print(G.sum_abs_row().as_array())
    
    print(numpy.reshape(conc_spmat.sum(axis=1), ((2,) + ig.shape), 'F'))
    
    print(G.sum_abs_col()[0].as_array())
    print(G.sum_abs_col()[1].as_array())   
    
    # Check Blockoperator sum abs col and row
    
    op1 = Gradient(ig)
    op2 = Identity(ig)
    
    B = BlockOperator( op1, op2)
    
    Brow = B.sum_abs_row()
    Bcol = B.sum_abs_col()
    
    concB = numpy.concatenate( (numpy.abs(numpy.concatenate( (G_sp[0].toarray(), G_sp[1].toarray() ))), op2.matrix().toarray()))
    
    print(numpy.reshape(concB.sum(axis=0), ig.shape, 'F'))
    print(Brow.as_array())
    
    print(numpy.reshape(concB.sum(axis=1)[0:12], ((2,) + ig.shape), 'F'))
    print(Bcol[1].as_array())    
    
        
#    print(numpy.concatene(G_sp[0].toarray()+ ))
#    print(G_sp[1].toarray())
#    
#    d1 = G.sum_abs_row()
#    print(d1.as_array())
#    
#    d2 = G_neum.sum_abs_col()
##    print(d2)    
#    
#    
#    ###########################################################
    a = BlockDataContainer( BlockDataContainer(arr, arr), arr)
    b = BlockDataContainer( BlockDataContainer(arr+5, arr+3), arr+2)
    c = a/b
    
    print(c[0][0].as_array(), (arr/(arr+5)).as_array())
    print(c[0][1].as_array(), (arr/(arr+3)).as_array())
    print(c[1].as_array(), (arr/(arr+2)).as_array())
    
    
    a1 = BlockDataContainer( arr, BlockDataContainer(arr, arr))
#    
#    c1 = arr + a
#    c2 = arr + a
#    c2 = a1 + arr
    
    from ccpi.framework import ImageGeometry
#    from ccpi.optimisation.operators import Gradient
#
    N, M = 2, 3
#    
    ig = ImageGeometry(N, M)
#
    G = Gradient(ig)
#
    u = G.domain_geometry().allocate('random_int')
    w = G.range_geometry().allocate('random_int')
    
    
    print( "################   without out #############")
          
    print( (G.direct(u)*w).sum(),  (u*G.adjoint(w)).sum() ) 
        

    print( "################   with out #############")
    
    res = G.range_geometry().allocate()
    res1 = G.domain_geometry().allocate()
    G.direct(u, out = res)          
    G.adjoint(w, out = res1)
          
    print( (res*w).sum(),  (u*res1).sum() )     
    
    
    
<|MERGE_RESOLUTION|>--- conflicted
+++ resolved
@@ -63,15 +63,7 @@
     def adjoint(self, x, out=None):
         
         if out is not None:
-<<<<<<< HEAD
-          
-            tmp = self.gm_domain.allocate()   
-            
-            for i in range(x.shape[0]):
-                self.FD.direction=self.ind[i] 
-                self.FD.adjoint(x.get_item(i), out = tmp)
-                out+=tmp               
-=======
+
             tmp = self.gm_domain.allocate()            
             for i in range(x.shape[0]):
                 self.FD.direction=self.ind[i] 
@@ -80,16 +72,12 @@
                     out.fill(tmp)
                 else:
                     out += tmp
->>>>>>> a7bb88da
         else:            
             tmp = self.gm_domain.allocate()
             for i in range(x.shape[0]):
                 self.FD.direction=self.ind[i]
-<<<<<<< HEAD
-                tmp+=self.FD.adjoint(x.get_item(i))
-=======
+
                 tmp += self.FD.adjoint(x.get_item(i))
->>>>>>> a7bb88da
             return tmp    
             
     
