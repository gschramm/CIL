--- conflicted
+++ resolved
@@ -76,8 +76,6 @@
 }
 
 
-<<<<<<< HEAD
-
 @ARTICLE{BeckTeboulle_a,
   author={Beck, Amir and Teboulle, Marc},
   journal={IEEE Transactions on Image Processing}, 
@@ -126,8 +124,8 @@
 abstract={We investigate the convergence of a recently popular class of first-order primal--dual algorithms for saddle point problems under the presence of errors in the proximal maps and gradients. We study several types of errors and show that, provided a sufficient decay of these errors, the same convergence rates as for the error-free algorithm can be established. More precisely, we prove the (optimal) {\$}{\$}O{\backslash}left( 1/N{\backslash}right){\$}{\$} convergence to a saddle point in finite dimensions for the class of non-smooth problems considered in this paper, and prove a {\$}{\$}O{\backslash}left( 1/N^2{\backslash}right){\$}{\$} or even linear {\$}{\$}O{\backslash}left( {\backslash}theta ^N{\backslash}right){\$}{\$} convergence rate if either the primal or dual objective respectively both are strongly convex. Moreover we show that also under a slower decay of errors we can establish rates, however slower and directly depending on the decay of the errors. We demonstrate the performance and practical use of the algorithms on the example of nested algorithms and show how they can be used to split the global objective more efficiently.},
 issn={1573-2894},
 doi={10.1007/s10589-020-00186-y},
-url={https://doi.org/10.1007/s10589-020-00186-y}
-=======
+url={https://doi.org/10.1007/s10589-020-00186-y}}
+
 @book{Kak2001,
   doi = {10.1137/1.9780898719277},
   url = {https://doi.org/10.1137/1.9780898719277},
@@ -135,6 +133,4 @@
   month = jan,
   publisher = {Society for Industrial and Applied Mathematics},
   author = {Avinash C. Kak and Malcolm Slaney},
-  title = {Principles of Computerized Tomographic Imaging}
->>>>>>> 3edaafa3
-}
+  title = {Principles of Computerized Tomographic Imaging}}
